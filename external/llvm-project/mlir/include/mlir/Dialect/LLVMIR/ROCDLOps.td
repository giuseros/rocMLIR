//===-- ROCDLOps.td - ROCDL IR dialect op definition file --*- tablegen -*-===//
//
// Part of the LLVM Project, under the Apache License v2.0 with LLVM Exceptions.
// See https://llvm.org/LICENSE.txt for license information.
// SPDX-License-Identifier: Apache-2.0 WITH LLVM-exception
//
//===----------------------------------------------------------------------===//
//
// This is the ROCDL IR operation definition file.
//
//===----------------------------------------------------------------------===//

#ifndef ROCDLIR_OPS
#define ROCDLIR_OPS

include "mlir/Dialect/GPU/IR/CompilationAttrInterfaces.td"
include "mlir/Dialect/LLVMIR/LLVMOpBase.td"
include "mlir/Interfaces/SideEffectInterfaces.td"

//===----------------------------------------------------------------------===//
// ROCDL dialect definitions
//===----------------------------------------------------------------------===//

def ROCDL_Dialect : Dialect {
  let name = "rocdl";
  let cppNamespace = "::mlir::ROCDL";
  let dependentDialects = ["LLVM::LLVMDialect"];
  let hasOperationAttrVerify = 1;

  let extraClassDeclaration = [{
<<<<<<< HEAD
=======
    /// Get the name of the attribute used to annotate external kernel
    /// functions.
    static StringRef getKernelFuncAttrName() { return "rocdl.kernel"; }
    static constexpr ::llvm::StringLiteral getFlatWorkGroupSizeAttrName() {
      return ::llvm::StringLiteral("rocdl.flat_work_group_size");
    }
    static constexpr ::llvm::StringLiteral getReqdWorkGroupSizeAttrName() {
      return ::llvm::StringLiteral("rocdl.reqd_work_group_size");
    }
    static constexpr ::llvm::StringLiteral getMinWavesPerEu() {
      return ::llvm::StringLiteral("rocdl.waves_per_eu");
    }
    static constexpr ::llvm::StringLiteral getUnsafeFpAtomics() {
      return ::llvm::StringLiteral("rocdl.unsafe_fp_atomics");
    }

>>>>>>> c9b4f37c
    /// The address space value that represents global memory.
    static constexpr unsigned kGlobalMemoryAddressSpace = 1;
    /// The address space value that represents shared memory.
    static constexpr unsigned kSharedMemoryAddressSpace = 3;
    /// The address space value that represents private memory.
    static constexpr unsigned kPrivateMemoryAddressSpace = 5;
  }];

  let discardableAttrs = (ins
     "::mlir::UnitAttr":$kernel,
     "::mlir::DenseI32ArrayAttr":$reqd_work_group_size,
     "::mlir::BoolAttr":$uniform_work_group_size,
     "::mlir::StringAttr":$flat_work_group_size,
     "::mlir::IntegerAttr":$max_flat_work_group_size,
     "::mlir::IntegerAttr":$waves_per_eu
  );

  let useDefaultAttributePrinterParser = 1;
}

//===----------------------------------------------------------------------===//
// ROCDL attribute definitions
//===----------------------------------------------------------------------===//

class ROCDL_Attr<string attrName, string attrMnemonic, list<Trait> traits = []>
    : AttrDef<ROCDL_Dialect, attrName, traits> {
  let mnemonic = attrMnemonic;
}


//===----------------------------------------------------------------------===//
// ROCDL op definitions
//===----------------------------------------------------------------------===//

class ROCDL_Op<string mnemonic, list<Trait> traits = []> :
  LLVM_OpBase<ROCDL_Dialect, mnemonic, traits> {
}

class ROCDL_IntrPure1Op<string mnemonic> :
  LLVM_IntrOpBase<ROCDL_Dialect, mnemonic,
  "amdgcn_" # !subst(".", "_", mnemonic), [], [], [Pure], 1>;

class ROCDL_IntrOp<string mnemonic, list<int> overloadedResults,
  list<int> overloadedOperands, list<Trait> traits, int numResults,
  int requiresAccessGroup = 0, int requiresAliasAnalysis = 0> :
  LLVM_IntrOpBase<ROCDL_Dialect,  mnemonic,
    "amdgcn_" # !subst(".", "_", mnemonic), overloadedResults,
    overloadedOperands, traits, numResults, requiresAccessGroup,
    requiresAliasAnalysis>;

//===----------------------------------------------------------------------===//
// ROCDL special register op definitions
//===----------------------------------------------------------------------===//

class ROCDL_SpecialRegisterOp<string mnemonic,
    list<Trait> traits = []> :
  ROCDL_Op<mnemonic, !listconcat(traits, [Pure])>,
  Results<(outs LLVM_Type:$res)>, Arguments<(ins)> {
  string llvmBuilder = "$res = createIntrinsicCallWithRange(builder,"
    # "llvm::Intrinsic::amdgcn_" # !subst(".","_", mnemonic)
    # ", op->getAttrOfType<::mlir::DenseI32ArrayAttr>(\"range\"));";
  let assemblyFormat = "attr-dict `:` type($res)";
}

class ROCDL_DeviceFunctionOp<string mnemonic, string device_function,
                             int parameter, list<Trait> traits = []> :
  ROCDL_Op<mnemonic, !listconcat(traits, [Pure])>,
  Results<(outs LLVM_Type:$res)>, Arguments<(ins)> {
  string llvmBuilder = "$res = createDeviceFunctionCall(builder, \""
  # device_function # "\", " # parameter # ");";
  let assemblyFormat = "attr-dict `:` type($res)";
}

//===----------------------------------------------------------------------===//
// Wave-level primitives

class ROCDL_MbcntOp<string mnemonic> :
    ROCDL_IntrPure1Op<"mbcnt." # mnemonic>,
  Arguments<(ins I32:$in0, I32:$in1)> {
  let assemblyFormat = [{
    $in0 `,` $in1  attr-dict `:` `(` type($in0) `,` type($in1) `)` `->` type($res)
   }];
}

def ROCDL_MbcntLoOp : ROCDL_MbcntOp<"lo">;
def ROCDL_MbcntHiOp : ROCDL_MbcntOp<"hi">;

def ROCDL_DsSwizzleOp :
ROCDL_Op<"ds_swizzle">,
Results<(outs I32:$res)>,
Arguments<(ins I32:$src,
               I32:$offset)>
{
  string llvmBuilder = [{
    $res = createIntrinsicCall(builder, llvm::Intrinsic::amdgcn_ds_swizzle, {$src, $offset});
  }];
  let assemblyFormat = [{
    $src `,` $offset  attr-dict `:` `(` type($src) `,` type($offset) `)` `->` type($res)
   }];
}

def ROCDL_DsBpermuteOp :
ROCDL_Op<"ds_bpermute">,
Results<(outs I32:$res)>,
Arguments<(ins I32:$index,
               I32:$src)>
{
  string llvmBuilder = [{
    $res = createIntrinsicCall(builder, llvm::Intrinsic::amdgcn_ds_bpermute, {$index, $src});
  }];
  let assemblyFormat = [{
    $index `,` $src  attr-dict `:` `(` type($index) `,` type($src) `)` `->` type($res)
   }];
}


//===----------------------------------------------------------------------===//
// Thread index and Block index

def ROCDL_ThreadIdXOp : ROCDL_SpecialRegisterOp<"workitem.id.x">;
def ROCDL_ThreadIdYOp : ROCDL_SpecialRegisterOp<"workitem.id.y">;
def ROCDL_ThreadIdZOp : ROCDL_SpecialRegisterOp<"workitem.id.z">;

def ROCDL_BlockIdXOp : ROCDL_SpecialRegisterOp<"workgroup.id.x">;
def ROCDL_BlockIdYOp : ROCDL_SpecialRegisterOp<"workgroup.id.y">;
def ROCDL_BlockIdZOp : ROCDL_SpecialRegisterOp<"workgroup.id.z">;

//===----------------------------------------------------------------------===//
// Thread range and Block range

def ROCDL_BlockDimXOp : ROCDL_DeviceFunctionOp<"workgroup.dim.x",
                                               "__ockl_get_local_size", 0>;

def ROCDL_BlockDimYOp : ROCDL_DeviceFunctionOp<"workgroup.dim.y",
                                               "__ockl_get_local_size", 1>;

def ROCDL_BlockDimZOp : ROCDL_DeviceFunctionOp<"workgroup.dim.z",
                                               "__ockl_get_local_size", 2>;

def ROCDL_GridDimXOp : ROCDL_DeviceFunctionOp<"grid.dim.x",
                                               "__ockl_get_num_groups", 0>;

def ROCDL_GridDimYOp : ROCDL_DeviceFunctionOp<"grid.dim.y",
                                               "__ockl_get_num_groups", 1>;

def ROCDL_GridDimZOp : ROCDL_DeviceFunctionOp<"grid.dim.z",
                                               "__ockl_get_num_groups", 2>;

//===----------------------------------------------------------------------===//
// Synchronization primitives

// Emits the waintcnt instruction. The bitfield's semantics depend
// on the target chipset
def ROCDL_WaitcntOp : ROCDL_Op<"waitcnt">, Arguments<(ins I32:$bitfield)> {
  string llvmBuilder = [{
    createIntrinsicCall(builder, llvm::Intrinsic::amdgcn_s_waitcnt,
      {$bitfield});
  }];
  let assemblyFormat = "attr-dict $bitfield";
}

def ROCDL_SBarrierOp : ROCDL_Op<"s.barrier"> {
  string llvmBuilder = [{
    createIntrinsicCall(builder, llvm::Intrinsic::amdgcn_s_barrier);
  }];
  let assemblyFormat = "attr-dict";
}

def ROCDL_BarrierOp : ROCDL_Op<"barrier"> {
  string llvmBuilder = [{
    llvm::LLVMContext &llvmContext = builder.getContext();
    builder.CreateFence(llvm::AtomicOrdering::Release,
                        llvmContext.getOrInsertSyncScopeID("workgroup"));
    createIntrinsicCall(builder, llvm::Intrinsic::amdgcn_s_barrier);
    builder.CreateFence(llvm::AtomicOrdering::Acquire,
                        llvmContext.getOrInsertSyncScopeID("workgroup"));
  }];
  let assemblyFormat = "attr-dict";
}

def ROCDL_SetPrioOp : ROCDL_IntrOp<"s.setprio", [], [], [], 0>,
  Arguments<(ins I16Attr:$priority)> {
  let results = (outs);
  let assemblyFormat = "$priority attr-dict";
  string llvmBuilder =
    "createIntrinsicCall(builder, llvm::Intrinsic::amdgcn_s_setprio,builder.getInt16(op.getPriority()));";
}

def ROCDL_SchedBarrier : ROCDL_IntrOp<"sched.barrier", [], [], [], 0>,
  Arguments<(ins I32Attr:$mask)> {
  let results = (outs);
  let assemblyFormat = "$mask attr-dict";
  string llvmBuilder =
    "createIntrinsicCall(builder, llvm::Intrinsic::amdgcn_sched_barrier,builder.getInt32(op.getMask()));";
}


//===---------------------------------------------------------------------===//
// Xdlops intrinsics

class ROCDL_Mfma_IntrOp<string mnemonic, list<Trait> traits = []> :
  LLVM_IntrOpBase<ROCDL_Dialect, mnemonic,
                  "amdgcn_" # !subst(".","_", mnemonic),
                  [], [], traits, 1>,
  Arguments<(ins Variadic<LLVM_Type>:$args)> {
  let assemblyFormat =
    "$args attr-dict `:` functional-type($args, $res)";
}

// Available on all CDNA.
def ROCDL_mfma_f32_32x32x1f32 : ROCDL_Mfma_IntrOp<"mfma.f32.32x32x1f32">;
def ROCDL_mfma_f32_16x16x1f32 : ROCDL_Mfma_IntrOp<"mfma.f32.16x16x1f32">;
def ROCDL_mfma_f32_4x4x1f32 : ROCDL_Mfma_IntrOp<"mfma.f32.4x4x1f32">;
def ROCDL_mfma_f32_32x32x2f32 : ROCDL_Mfma_IntrOp<"mfma.f32.32x32x2f32">;
def ROCDL_mfma_f32_16x16x4f32 : ROCDL_Mfma_IntrOp<"mfma.f32.16x16x4f32">;
def ROCDL_mfma_f32_32x32x4f16 : ROCDL_Mfma_IntrOp<"mfma.f32.32x32x4f16">;
def ROCDL_mfma_f32_16x16x4f16 : ROCDL_Mfma_IntrOp<"mfma.f32.16x16x4f16">;
def ROCDL_mfma_f32_4x4x4f16 : ROCDL_Mfma_IntrOp<"mfma.f32.4x4x4f16">;
def ROCDL_mfma_f32_32x32x8f16 : ROCDL_Mfma_IntrOp<"mfma.f32.32x32x8f16">;
def ROCDL_mfma_f32_16x16x16f16 : ROCDL_Mfma_IntrOp<"mfma.f32.16x16x16f16">;
def ROCDL_mfma_i32_32x32x4i8 : ROCDL_Mfma_IntrOp<"mfma.i32.32x32x4i8">;
def ROCDL_mfma_i32_16x16x4i8 : ROCDL_Mfma_IntrOp<"mfma.i32.16x16x4i8">;
def ROCDL_mfma_i32_4x4x4i8 : ROCDL_Mfma_IntrOp<"mfma.i32.4x4x4i8">;
def ROCDL_mfma_i32_32x32x8i8 : ROCDL_Mfma_IntrOp<"mfma.i32.32x32x8i8">;
def ROCDL_mfma_i32_16x16x16i8 : ROCDL_Mfma_IntrOp<"mfma.i32.16x16x16i8">;
def ROCDL_mfma_f32_32x32x2bf16 : ROCDL_Mfma_IntrOp<"mfma.f32.32x32x2bf16">;
def ROCDL_mfma_f32_16x16x2bf16 : ROCDL_Mfma_IntrOp<"mfma.f32.16x16x2bf16">;
def ROCDL_mfma_f32_4x4x2bf16 : ROCDL_Mfma_IntrOp<"mfma.f32.4x4x2bf16">;
def ROCDL_mfma_f32_32x32x4bf16 : ROCDL_Mfma_IntrOp<"mfma.f32.32x32x4bf16">;
def ROCDL_mfma_f32_16x16x8bf16 : ROCDL_Mfma_IntrOp<"mfma.f32.16x16x8bf16">;
// New in gfx90a.
def ROCDL_mfma_f32_32x32x4bf16_1k : ROCDL_Mfma_IntrOp<"mfma.f32.32x32x4bf16.1k">;
def ROCDL_mfma_f32_16x16x4bf16_1k : ROCDL_Mfma_IntrOp<"mfma.f32.16x16x4bf16.1k">;
def ROCDL_mfma_f32_4x4x4bf16_1k : ROCDL_Mfma_IntrOp<"mfma.f32.4x4x4bf16.1k">;
def ROCDL_mfma_f32_32x32x8bf16_1k : ROCDL_Mfma_IntrOp<"mfma.f32.32x32x8bf16.1k">;
def ROCDL_mfma_f32_16x16x16bf16_1k : ROCDL_Mfma_IntrOp<"mfma.f32.16x16x16bf16.1k">;
// Note: in gfx940, unlike in gfx90a, the f64 xdlops use the "blgp" argument as a
// NEG bitfield. See IntrinsicsAMDGPU.td for more info.
def ROCDL_mfma_f64_16x16x4f64 : ROCDL_Mfma_IntrOp<"mfma.f64.16x16x4f64">;
def ROCDL_mfma_f64_4x4x4f64 : ROCDL_Mfma_IntrOp<"mfma.f64.4x4x4f64">;
// New in gfx940.
def ROCDL_mfma_i32_16x16x32_i8 : ROCDL_Mfma_IntrOp<"mfma.i32.16x16x32.i8">;
def ROCDL_mfma_i32_32x32x16_i8 : ROCDL_Mfma_IntrOp<"mfma.i32.32x32x16.i8">;
def ROCDL_mfma_f32_16x16x8_xf32 : ROCDL_Mfma_IntrOp<"mfma.f32.16x16x8.xf32">;
def ROCDL_mfma_f32_32x32x4_xf32 : ROCDL_Mfma_IntrOp<"mfma.f32.32x32x4.xf32">;
// fp8, only on gfx940
def ROCDL_mfma_f32_16x16x32_bf8_bf8 : ROCDL_Mfma_IntrOp<"mfma.f32.16x16x32.bf8.bf8">;
def ROCDL_mfma_f32_16x16x32_bf8_fp8 : ROCDL_Mfma_IntrOp<"mfma.f32.16x16x32.bf8.fp8">;
def ROCDL_mfma_f32_16x16x32_fp8_bf8 : ROCDL_Mfma_IntrOp<"mfma.f32.16x16x32.fp8.bf8">;
def ROCDL_mfma_f32_16x16x32_fp8_fp8 : ROCDL_Mfma_IntrOp<"mfma.f32.16x16x32.fp8.fp8">;
def ROCDL_mfma_f32_32x32x16_bf8_bf8 : ROCDL_Mfma_IntrOp<"mfma.f32.32x32x16.bf8.bf8">;
def ROCDL_mfma_f32_32x32x16_bf8_fp8 : ROCDL_Mfma_IntrOp<"mfma.f32.32x32x16.bf8.fp8">;
def ROCDL_mfma_f32_32x32x16_fp8_bf8 : ROCDL_Mfma_IntrOp<"mfma.f32.32x32x16.fp8.bf8">;
def ROCDL_mfma_f32_32x32x16_fp8_fp8 : ROCDL_Mfma_IntrOp<"mfma.f32.32x32x16.fp8.fp8">;

//===---------------------------------------------------------------------===//
// WMMA intrinsics
class ROCDL_Wmma_IntrOp<string mnemonic, list<int> overloadedOperands,
                        list<Trait> traits = []> :
  LLVM_IntrOpBase<ROCDL_Dialect, mnemonic,
                  "amdgcn_" # !subst(".","_", mnemonic),
                  [0], overloadedOperands, traits, 1>,
  Arguments<(ins Variadic<LLVM_Type>:$args)> {
  let assemblyFormat =
    "$args attr-dict `:` functional-type($args, $res)";
}

// Available on RDNA3
def ROCDL_wmma_f32_16x16x16_f16 : ROCDL_Wmma_IntrOp<"wmma.f32.16x16x16.f16", [0]>;
def ROCDL_wmma_f32_16x16x16_bf16 : ROCDL_Wmma_IntrOp<"wmma.f32.16x16x16.bf16", [0]>;
def ROCDL_wmma_f16_16x16x16_f16 : ROCDL_Wmma_IntrOp<"wmma.f16.16x16x16.f16", [0]>;
def ROCDL_wmma_bf16_16x16x16_bf16 : ROCDL_Wmma_IntrOp<"wmma.bf16.16x16x16.bf16", [0]>;
def ROCDL_wmma_i32_16x16x16_iu8 : ROCDL_Wmma_IntrOp<"wmma.i32.16x16x16.iu8", [1]>;
def ROCDL_wmma_i32_16x16x16_iu4 : ROCDL_Wmma_IntrOp<"wmma.i32.16x16x16.iu4", [1]>;

//===---------------------------------------------------------------------===//
// Operations on raw buffer resources (stride of 0, bounds checks either off or in
// raw buffer mode).
//===---------------------------------------------------------------------===//

def ROCDLBufferRsrc : LLVM_PointerInAddressSpace<8>;

def ROCDL_MakeBufferRsrcOp :
  ROCDL_IntrOp<"make.buffer.rsrc", [], [0], [Pure], 1>,
  Arguments<(ins LLVM_AnyPointer:$base,
                 I16:$stride,
                 I32:$numRecords,
                 I32:$flags)> {
  let results = (outs ROCDLBufferRsrc:$res);
  let assemblyFormat = "operands attr-dict `:` type($base) `to` type($res)";
}

def ROCDL_RawPtrBufferLoadOp :
  ROCDL_IntrOp<"raw.ptr.buffer.load", [0], [], [], 1, 0, 1> {
  dag args = (ins Arg<ROCDLBufferRsrc, "", [MemRead]>:$rsrc,
                  I32:$offset,
                  I32:$soffset,
                  I32:$aux);
  let arguments = !con(args, aliasAttrs);
  let assemblyFormat = "operands attr-dict `:` type($res)";
  let extraClassDefinition = [{
    ::llvm::SmallVector<::mlir::Value> $cppClass::getAccessedOperands() {
      return {getRes()};
    }
  }];
}

def ROCDL_RawPtrBufferStoreOp :
  ROCDL_IntrOp<"raw.ptr.buffer.store", [], [0], [], 0, 0, 1> {
  dag args = (ins LLVM_Type:$vdata,
                  Arg<ROCDLBufferRsrc, "", [MemWrite]>:$rsrc,
                  I32:$offset,
                  I32:$soffset,
                  I32:$aux);
  let arguments = !con(args, aliasAttrs);
  let assemblyFormat = "operands attr-dict `:` type($vdata)";
  let extraClassDefinition = [{
    ::llvm::SmallVector<::mlir::Value> $cppClass::getAccessedOperands() {
      return {getRsrc()};
    }
  }];

}

def ROCDL_RawPtrBufferAtomicCmpSwap :
  ROCDL_IntrOp<"raw.ptr.buffer.atomic.cmpswap",
    [0], [], [AllTypesMatch<["res", "src", "cmp"]>], 1, 0, 1> {
  dag args = (ins LLVM_Type:$src,
                  LLVM_Type:$cmp,
                  Arg<ROCDLBufferRsrc, "", [MemRead, MemWrite]>:$rsrc,
                  I32:$offset,
                  I32:$soffset,
                  I32:$aux);
  let arguments = !con(args, aliasAttrs);
  let assemblyFormat = "operands attr-dict `:` type($res)";
  let extraClassDefinition = [{
    ::llvm::SmallVector<::mlir::Value> $cppClass::getAccessedOperands() {
      return {getRsrc()};
    }
  }];
}

class ROCDL_RawPtrBufferAtomicNoRet<string op> :
  ROCDL_IntrOp<"raw.ptr.buffer.atomic." # op, [], [0], [], 0, 0, 1> {
  dag args = (ins LLVM_Type:$vdata,
                  Arg<ROCDLBufferRsrc, "", [MemRead, MemWrite]>:$rsrc,
                  I32:$offset,
                  I32:$soffset,
                  I32:$aux);
  let arguments = !con(args, aliasAttrs);
  let assemblyFormat = "operands attr-dict `:` type($vdata)";
  let extraClassDefinition = [{
    ::llvm::SmallVector<::mlir::Value> $cppClass::getAccessedOperands() {
      return {getRsrc()};
    }
  }];
}

def ROCDL_RawPtrBufferAtomicFmaxOp : ROCDL_RawPtrBufferAtomicNoRet<"fmax">;
def ROCDL_RawPtrBufferAtomicSmaxOp : ROCDL_RawPtrBufferAtomicNoRet<"smax">;
def ROCDL_RawPtrBufferAtomicUminOp : ROCDL_RawPtrBufferAtomicNoRet<"umin">;
// Note: not supported on all architectures
def ROCDL_RawPtrBufferAtomicFaddOp : ROCDL_RawPtrBufferAtomicNoRet<"fadd">;

//===---------------------------------------------------------------------===//
// DPP Move intrinsic
def ROCDL_DPPMovOp : ROCDL_IntrOp<"mov.dpp", [], [0],
    [AllTypesMatch<["res", "src"]>], 1>,
  Arguments<(ins LLVM_Type:$src, I32:$dppCtrl, I32:$rowMask,
      I32:$bankMask, I1:$boundCtrl)> {
  let results = (outs LLVM_Type:$res);
  let assemblyFormat = [{
    attr-dict $src `with` $dppCtrl `,` $rowMask `,` $bankMask `,` $boundCtrl `:` type($src)
  }];
}

/// LEGACY BUFFER OPERATIONS. DO NOT USE IN NEW CODE. KEPT FOR IR COMPATIBILITY.
//===---------------------------------------------------------------------===//
// Vector buffer load/store intrinsics

def ROCDL_MubufLoadOp :
  ROCDL_Op<"buffer.load">,
  Results<(outs LLVM_Type:$res)>,
  Arguments<(ins LLVM_Type:$rsrc,
                 LLVM_Type:$vindex,
                 LLVM_Type:$offset,
                 LLVM_Type:$glc,
                 LLVM_Type:$slc)>{
  string llvmBuilder = [{
      $res = createIntrinsicCall(builder,
          llvm::Intrinsic::amdgcn_buffer_load, {$rsrc, $vindex, $offset, $glc,
          $slc}, {$_resultType});
  }];
  let hasCustomAssemblyFormat = 1;
}

def ROCDL_MubufStoreOp :
  ROCDL_Op<"buffer.store">,
  Arguments<(ins LLVM_Type:$vdata,
                 LLVM_Type:$rsrc,
                 LLVM_Type:$vindex,
                 LLVM_Type:$offset,
                 LLVM_Type:$glc,
                 LLVM_Type:$slc)>{
  string llvmBuilder = [{
    auto vdataType = moduleTranslation.convertType(op.getVdata().getType());
    createIntrinsicCall(builder,
          llvm::Intrinsic::amdgcn_buffer_store, {$vdata, $rsrc, $vindex,
          $offset, $glc, $slc}, {vdataType});
  }];
  let hasCustomAssemblyFormat = 1;
}

//===---------------------------------------------------------------------===//
// Raw buffer load/store intrinsics

def ROCDL_RawBufferLoadOp :
  ROCDL_Op<"raw.buffer.load">,
  Results<(outs LLVM_Type:$res)>,
  Arguments<(ins LLVM_Type:$rsrc,
                 LLVM_Type:$offset,
                 LLVM_Type:$soffset,
                 LLVM_Type:$aux)> {
  string llvmBuilder = [{
      $res = createIntrinsicCall(builder,
          llvm::Intrinsic::amdgcn_raw_buffer_load, {$rsrc, $offset,
          $soffset, $aux}, {$_resultType});
  }];
  let hasCustomAssemblyFormat = 1;
}

def ROCDL_RawBufferStoreOp :
  ROCDL_Op<"raw.buffer.store">,
  Arguments<(ins LLVM_Type:$vdata,
                 LLVM_Type:$rsrc,
                 LLVM_Type:$offset,
                 LLVM_Type:$soffset,
                 LLVM_Type:$aux)>{
  string llvmBuilder = [{
    auto vdataType = moduleTranslation.convertType(op.getVdata().getType());
    createIntrinsicCall(builder,
          llvm::Intrinsic::amdgcn_raw_buffer_store, {$vdata, $rsrc,
          $offset, $soffset, $aux}, {vdataType});
  }];
  let hasCustomAssemblyFormat = 1;
}

def ROCDL_RawBufferAtomicCmpSwap :
  ROCDL_Op<"raw.buffer.atomic.cmpswap", [AllTypesMatch<["res", "src", "cmp"]>]>,
  Results<(outs LLVM_Type:$res)>,
  Arguments<(ins LLVM_Type:$src,
                 LLVM_Type:$cmp,
                 LLVM_Type:$rsrc,
                 I32:$offset,
                 I32:$soffset,
                 I32:$aux)>{
  string llvmBuilder = [{
      $res = createIntrinsicCall(builder,
          llvm::Intrinsic::amdgcn_raw_buffer_atomic_cmpswap, {$src, $cmp, $rsrc,
            $offset, $soffset, $aux}, {$_resultType});
  }];
  let assemblyFormat = [{
    attr-dict `(` operands `)` `:` type($res) `,` type($rsrc)
  }];
}

//===---------------------------------------------------------------------===//
// MI-100 and MI-200 buffer atomic floating point add intrinsic

def ROCDL_RawBufferAtomicFAddOp :
  ROCDL_Op<"raw.buffer.atomic.fadd">,
  Arguments<(ins LLVM_Type:$vdata,
                 LLVM_Type:$rsrc,
                 LLVM_Type:$offset,
                 LLVM_Type:$soffset,
                 LLVM_Type:$aux)>{
  string llvmBuilder = [{
      auto vdataType = moduleTranslation.convertType(op.getVdata().getType());
      createIntrinsicCall(builder,
          llvm::Intrinsic::amdgcn_raw_buffer_atomic_fadd, {$vdata, $rsrc,
            $offset, $soffset, $aux}, {vdataType});
  }];
  let hasCustomAssemblyFormat = 1;
}

//===---------------------------------------------------------------------===//
// Buffer atomic floating point max intrinsic. GFX9 does not support fp32.

def ROCDL_RawBufferAtomicFMaxOp :
  ROCDL_Op<"raw.buffer.atomic.fmax">,
  Arguments<(ins LLVM_Type:$vdata,
                 LLVM_Type:$rsrc,
                 LLVM_Type:$offset,
                 LLVM_Type:$soffset,
                 LLVM_Type:$aux)>{
  string llvmBuilder = [{
      auto vdataType = moduleTranslation.convertType(op.getVdata().getType());
      createIntrinsicCall(builder,
          llvm::Intrinsic::amdgcn_raw_buffer_atomic_fmax, {$vdata, $rsrc,
            $offset, $soffset, $aux}, {vdataType});
  }];
  let hasCustomAssemblyFormat = 1;
}

//===---------------------------------------------------------------------===//
// Buffer atomic signed integer max intrinsic.

def ROCDL_RawBufferAtomicSMaxOp :
  ROCDL_Op<"raw.buffer.atomic.smax">,
  Arguments<(ins LLVM_Type:$vdata,
                 LLVM_Type:$rsrc,
                 LLVM_Type:$offset,
                 LLVM_Type:$soffset,
                 LLVM_Type:$aux)>{
  string llvmBuilder = [{
      auto vdataType = moduleTranslation.convertType(op.getVdata().getType());
      createIntrinsicCall(builder,
          llvm::Intrinsic::amdgcn_raw_buffer_atomic_smax, {$vdata, $rsrc,
            $offset, $soffset, $aux}, {vdataType});
  }];
  let hasCustomAssemblyFormat = 1;
}

//===---------------------------------------------------------------------===//
// Buffer atomic unsigned integer min intrinsic.

def ROCDL_RawBufferAtomicUMinOp :
  ROCDL_Op<"raw.buffer.atomic.umin">,
  Arguments<(ins LLVM_Type:$vdata,
                 LLVM_Type:$rsrc,
                 LLVM_Type:$offset,
                 LLVM_Type:$soffset,
                 LLVM_Type:$aux)>{
  string llvmBuilder = [{
      auto vdataType = moduleTranslation.convertType(op.getVdata().getType());
      createIntrinsicCall(builder,
          llvm::Intrinsic::amdgcn_raw_buffer_atomic_umin, {$vdata, $rsrc,
            $offset, $soffset, $aux}, {vdataType});
  }];
  let hasCustomAssemblyFormat = 1;
}

//===---------------------------------------------------------------------===//
// 8-bit float intrinsics
//===---------------------------------------------------------------------===//
def ROCDL_CvtF32Bf8Op :
    ROCDL_IntrOp<"cvt.f32.bf8", [], [], [Pure], 1>,
    Arguments<(ins I32:$srcA, I32:$byteSel)> {
  let summary = "Convert bf8 to f32";
  let description = [{
    Convert 8-bit bf8 value from the `byteSel`th bit of `srcA` to fp32.
  }];
  let assemblyFormat = [{
    attr-dict $srcA `[` $byteSel `]` `:` type($res)
  }];
}

def ROCDL_CvtF32Fp8Op :
    ROCDL_IntrOp<"cvt.f32.fp8", [], [], [Pure], 1>,
    Arguments<(ins I32:$srcA, I32:$byteSel)> {
  let summary = "Convert fp8 to f32";
  let description = [{
    Convert 8-bit fp8 value from the `byteSel`th bit of `srcA` to fp32.
  }];
  let assemblyFormat = [{
    attr-dict $srcA `[` $byteSel `]` `:` type($res)
  }];
}

def ROCDL_CvtPkBf8F32Op :
    ROCDL_IntrOp<"cvt.pk.bf8.f32", [], [], [Pure], 1>,
    Arguments<(ins F32:$srcA, F32:$srcB, I32:$old, I1:$wordSel)> {
  let summary = "Convert two f32's to bf8";
  let description = [{
    Convert `srcA` and `srcB` to bf8 and store into the low/high word of
    `old`, preserving the other word.
  }];
  let assemblyFormat = [{
    attr-dict $srcA `,` $srcB `->` $old `[` $wordSel `]` `:` type($res)
  }];
}

def ROCDL_CvtPkFp8F32Op :
    ROCDL_IntrOp<"cvt.pk.fp8.f32", [], [], [Pure], 1>,
    Arguments<(ins F32:$srcA, F32:$srcB, I32:$old, I1:$wordSel)> {
  let summary = "Convert two f32's to fp8";
  let description = [{
    Convert `srcA` and `srcB` to fp8 and store into the low/high word of
    `old`, preserving the other word.
  }];
  let assemblyFormat = [{
    attr-dict $srcA `,` $srcB `->` $old `[` $wordSel `]` `:` type($res)
  }];
}

def ROCDL_CvtSrBf8F32Op :
    ROCDL_IntrOp<"cvt.sr.bf8.f32", [], [], [Pure], 1>,
    Arguments<(ins F32:$srcA, I32:$srcB, I32:$old, I32:$byteSel)> {
  let summary = "Convert f32 to bf8, stochiastic rounding";
  let description = [{
    Convert `srcA` to bf8, adding the rounding factor from `srcB`,
    and store into the `byteSel`th byte of `old`, preserving the others.
  }];
  let assemblyFormat = [{
    attr-dict $srcA `,` $srcB `->` $old `[` $byteSel `]` `:` type($res)
  }];
}

def ROCDL_CvtSrFp8F32Op :
    ROCDL_IntrOp<"cvt.sr.fp8.f32", [], [], [Pure], 1>,
    Arguments<(ins F32:$srcA, I32:$srcB, I32:$old, I32:$byteSel)> {
  let summary = "Convert f32 to fp8, stochiastic rounding";
  let description = [{
    Convert `srcA` to fp8, adding the rounding factor from `srcB`,
    and store into the `byteSel`th byte of `old`, preserving the others.
  }];
  let assemblyFormat = [{
    attr-dict $srcA `,` $srcB `->` $old `[` $byteSel `]` `:` type($res)
  }];
}

//===----------------------------------------------------------------------===//
// ROCDL target attribute.
//===----------------------------------------------------------------------===//

def ROCDL_TargettAttr :
    ROCDL_Attr<"ROCDLTarget", "target"> {
  let description = [{
    ROCDL target attribute for controlling compilation of AMDGPU targets. All
    parameters decay into default values if not present.

    Examples:

    1. Target with default values.
    ```
      gpu.module @mymodule [#rocdl.target] attributes {...} {
        ...
      }
    ```

    2. Target with `gfx90a` chip and fast math.
    ```
      gpu.module @mymodule [#rocdl.target<chip = "gfx90a", flags = {fast, no_wave64}>] {
        ...
      }
    ```
  }];
  let parameters = (ins
    DefaultValuedParameter<"int", "2", "Optimization level to apply.">:$O,
    StringRefParameter<"Target triple.", "\"amdgcn-amd-amdhsa\"">:$triple,
    StringRefParameter<"Target chip.", "\"gfx900\"">:$chip,
    StringRefParameter<"Target chip features.", "\"\"">:$features,
    // Also update the default builder below and rocdl-attach-target in
    // Dialect/GPU/Transforms/Passes.td .
    StringRefParameter<"ABI version.", "\"500\"">:$abi,
    OptionalParameter<"DictionaryAttr", "Target specific flags.">:$flags,
    OptionalParameter<"ArrayAttr", "Files to link to the LLVM module.">:$link
  );
  let assemblyFormat = [{
    (`<` struct($O, $triple, $chip, $features, $abi, $flags, $link)^ `>`)?
  }];
  let builders = [
    AttrBuilder<(ins CArg<"int", "2">:$optLevel,
                     CArg<"StringRef", "\"amdgcn-amd-amdhsa\"">:$triple,
                     CArg<"StringRef", "\"gfx900\"">:$chip,
                     CArg<"StringRef", "\"\"">:$features,
                     CArg<"StringRef", "\"500\"">:$abiVersion,
                     CArg<"DictionaryAttr", "nullptr">:$targetFlags,
                     CArg<"ArrayAttr", "nullptr">:$linkFiles), [{
      return Base::get($_ctxt, optLevel, triple, chip, features, abiVersion,
                       targetFlags, linkFiles);
    }]>
  ];
  let skipDefaultBuilders = 1;
  let genVerifyDecl = 1;
  let extraClassDeclaration = [{
    bool hasFlag(StringRef flag) const;
    bool hasWave64() const;
    bool hasFastMath() const;
    bool hasDaz() const;
    bool hasFiniteOnly() const;
    bool hasUnsafeMath() const;
    bool hasCorrectSqrt() const;
  }];
  let extraClassDefinition = [{
    bool $cppClass::hasFlag(StringRef flag) const {
      if (DictionaryAttr flags = getFlags())
        return flags.get(flag) != nullptr;
      return false;
    }
    bool $cppClass::hasWave64() const {
      return hasFlag("wave64") || !hasFlag("no_wave64");
    }
    bool $cppClass::hasFastMath() const {
      return hasFlag("fast");
    }
    bool $cppClass::hasDaz() const {
      return hasFlag("daz");
    }
    bool $cppClass::hasFiniteOnly() const {
      return hasFlag("finite_only");
    }
    bool $cppClass::hasUnsafeMath() const {
      return hasFlag("unsafe_math");
    }
    bool $cppClass::hasCorrectSqrt() const {
      return !hasFlag("unsafe_sqrt");
    }
  }];
}
#endif // ROCDLIR_OPS<|MERGE_RESOLUTION|>--- conflicted
+++ resolved
@@ -28,25 +28,6 @@
   let hasOperationAttrVerify = 1;
 
   let extraClassDeclaration = [{
-<<<<<<< HEAD
-=======
-    /// Get the name of the attribute used to annotate external kernel
-    /// functions.
-    static StringRef getKernelFuncAttrName() { return "rocdl.kernel"; }
-    static constexpr ::llvm::StringLiteral getFlatWorkGroupSizeAttrName() {
-      return ::llvm::StringLiteral("rocdl.flat_work_group_size");
-    }
-    static constexpr ::llvm::StringLiteral getReqdWorkGroupSizeAttrName() {
-      return ::llvm::StringLiteral("rocdl.reqd_work_group_size");
-    }
-    static constexpr ::llvm::StringLiteral getMinWavesPerEu() {
-      return ::llvm::StringLiteral("rocdl.waves_per_eu");
-    }
-    static constexpr ::llvm::StringLiteral getUnsafeFpAtomics() {
-      return ::llvm::StringLiteral("rocdl.unsafe_fp_atomics");
-    }
-
->>>>>>> c9b4f37c
     /// The address space value that represents global memory.
     static constexpr unsigned kGlobalMemoryAddressSpace = 1;
     /// The address space value that represents shared memory.
@@ -59,6 +40,7 @@
      "::mlir::UnitAttr":$kernel,
      "::mlir::DenseI32ArrayAttr":$reqd_work_group_size,
      "::mlir::BoolAttr":$uniform_work_group_size,
+     "::mlir::BoolAttr":$unsafe_fp_atomics,
      "::mlir::StringAttr":$flat_work_group_size,
      "::mlir::IntegerAttr":$max_flat_work_group_size,
      "::mlir::IntegerAttr":$waves_per_eu
