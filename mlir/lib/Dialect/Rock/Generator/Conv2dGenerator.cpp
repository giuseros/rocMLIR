#include "mlir/Dialect/Rock/Generator/Conv2dGenerator.h"
#include "mlir/Dialect/Func/IR/FuncOps.h"
#include "mlir/Dialect/Rock/Generator/AmdArchDb.h"
#include "mlir/Dialect/Rock/IR/Rock.h"
#include "mlir/Dialect/Rock/Tuning/ConvContext.h"
#include "mlir/Dialect/Rock/Tuning/GemmContext.h"
#include "mlir/Dialect/Rock/Tuning/GridwiseGemmParams.h"
#include "mlir/Dialect/Rock/utility/loweringUtils.h"
#include "mlir/Dialect/Rock/utility/math.h"
#include "mlir/ExecutionEngine/RocmDeviceName.h"
#include "mlir/IR/Attributes.h"
#include "mlir/IR/Block.h"
#include "mlir/IR/Builders.h"
#include "mlir/IR/BuiltinOps.h"
#include "mlir/IR/Location.h"
#include "mlir/IR/Types.h"
#include "mlir/Support/LogicalResult.h"
#include "mlir/Support/MathExtras.h"

#include "llvm/ADT/ArrayRef.h"
#include "llvm/ADT/STLExtras.h"
#include "llvm/ADT/StringMap.h"
#include "llvm/ADT/Twine.h"
#include "llvm/Support/Debug.h"

#include <algorithm>
#include <functional>
#include <numeric>

using namespace mlir;
using namespace mlir::rock;

#define DEBUG_TYPE "conv2d-gen"

Conv2dGenerator::Conv2dGenerator(
    const std::string &chip, const std::string &triple,
    const std::string &chipFeatures, const std::string &perfConfig, int num_cu,
    GemmFeatures features, const Optional<ConvOpType> operation,
    const std::string &dataTypeStr, int dilationHeight, int dilationWidth,
    int strideHeight, int strideWidth, int paddingHeightLeft,
    int paddingHeightRight, int paddingWidthLeft, int paddingWidthRight,
    const std::string &filterLayout, const std::string &inputLayout,
    const std::string &outputLayout, const std::string &kernelBaseName)
    : config{chip,
             triple,
             chipFeatures,
             perfConfig,
             num_cu,
             features,
             operation,
             dataTypeStr,
             dilationHeight,
             dilationWidth,
             strideHeight,
             strideWidth,
             paddingHeightLeft,
             paddingHeightRight,
             paddingWidthLeft,
             paddingWidthRight,
             filterLayout,
             inputLayout,
             outputLayout,
             kernelBaseName,
             -1,
             {},
             {},
             {},
             -1,
             -1} {}

Conv2dGenerator::Conv2dGenerator(const Conv2dGenerator::Config &_config)
    : config(_config) {}

static void strToTokens(const std::string &arguments,
                        std::map<std::string, std::string> &argMap) {
  std::istringstream iss(arguments);
  std::string token;
  std::string argKey;
  while (iss >> token) {
    auto pos = token.find("--");
    if (pos != std::string::npos) {
      argKey = token.substr(pos + 2);
    } else {
      if (!argKey.empty()) {
        argMap[argKey] = token;
        argKey.clear();
      }
    }
  }
}

static llvm::StringMap<int64_t> canonicalizeDims(const ArrayRef<int64_t> dims,
                                                 const StringRef layout) {
  llvm::StringMap<int64_t> ret;
  for (const auto &tuple : llvm::zip(layout, dims)) {
    StringRef key(&std::get<0>(tuple), 1);
    ret.insert_or_assign(key, std::get<1>(tuple));
  }
  return ret;
}

static LogicalResult hasDimensions(const llvm::StringMap<int64_t> &map,
                                   const StringRef wantedLayout,
                                   const StringRef operation) {
  for (size_t i = 0; i < wantedLayout.size(); ++i) {
    auto key = wantedLayout.slice(i, i + 1);
    if (map.count(key) == 0) {
      LLVM_DEBUG(llvm::dbgs() << "Layout for " << operation
                              << " tensor missing dimension: " << key << "\n");
      return failure();
    }
  }
  return success();
}

static LogicalResult smallEnough(const ArrayRef<int64_t> dims, size_t elemWidth,
                                 StringRef name) {
  int64_t size = std::accumulate(dims.begin(), dims.end(), 1LL,
                                 std::multiplies<int64_t>()) *
                 elemWidth;
  if (size >= (1LL << 31)) { // 2^31 = 2 GB
    LLVM_DEBUG(llvm::dbgs() << name << " tensor cannot be larger than 2 GB\n");
    return failure();
  }
  return success();
}

LogicalResult Conv2dGenerator::isApplicable() const {
  if (failed(hasValidDimension())) {
    return failure();
  }

  if (failed(hasValidChip())) {
    return failure();
  }

  return success();
}

LogicalResult Conv2dGenerator::hasValidDimension() const {
  static const SmallVector<int64_t, 4> strictlyPositiveParams{
      config.dilationHeight, config.dilationWidth, config.strideHeight,
      config.strideWidth};
  if (std::any_of(strictlyPositiveParams.begin(), strictlyPositiveParams.end(),
                  [](const int64_t &a) { return a <= 0; })) {
    LLVM_DEBUG(llvm::dbgs()
               << "Dilation and stride must be a positive integer\n");
    return failure();
  }

  static const SmallVector<int64_t, 4> nonNegativeParams{
      config.paddingHeightLeft, config.paddingHeightRight,
      config.paddingWidthLeft, config.paddingWidthRight};
  if (std::any_of(nonNegativeParams.begin(), nonNegativeParams.end(),
                  [](const int64_t &a) { return a < 0; })) {
    LLVM_DEBUG(llvm::dbgs() << "Padding values cannot be negative\n");
    return failure();
  }

  static const llvm::StringMap<size_t> typeWidths{
      {"f32", sizeof(float)},     {"fp32", sizeof(float)},
      {"fp16", sizeof(uint16_t)}, {"f16", sizeof(uint16_t)},
      {"bf16", sizeof(uint16_t)}, {"i8", sizeof(int8_t)}};

  auto checkDimSizes = [](const SmallVector<int64_t, 5> &dims) -> bool {
    return std::all_of(dims.begin(), dims.end(),
                       [](const int64_t &a) { return a > 0; });
  };

  if (typeWidths.count(config.dataTypeStr) == 0) {
    LLVM_DEBUG(llvm::dbgs()
               << config.dataTypeStr << " is not a known datatype\n");
  }
  size_t elementWidth = typeWidths.lookup(config.dataTypeStr);

  if (!checkDimSizes(config.inputDimension)) {
    LLVM_DEBUG(llvm::dbgs()
               << "Input tensor dimensions must be strictly positive\n");
    return failure();
  }
  if (!checkDimSizes(config.filterDimension)) {
    LLVM_DEBUG(llvm::dbgs()
               << "Filter tensoor dimensions must be strictly positive\n");
  }
  if (!checkDimSizes(config.outputDimension)) {
    LLVM_DEBUG(llvm::dbgs()
               << "Output tensor dimensions must be strictly positive\n");
    return failure();
  }

  auto inDim = canonicalizeDims(config.inputDimension, config.inputLayout);
  auto filDim = canonicalizeDims(config.filterDimension, config.filterLayout);
  auto outDim = canonicalizeDims(config.outputDimension, config.outputLayout);

  // Note: hasDimensions() prints error messages
  if (failed(hasDimensions(inDim, "ngchw", "input")) ||
      failed(hasDimensions(filDim, "gkcyx", "filter")) ||
      failed(hasDimensions(outDim, "ngkhw", "output"))) {
    return failure();
  }

  if (inDim["n"] != outDim["n"]) {
    LLVM_DEBUG(llvm::dbgs() << "Input and output batch sizes don't match\n");
    return failure();
  }
  if (inDim["g"] != outDim["g"] || inDim["g"] != filDim["g"]) {
    LLVM_DEBUG(llvm::dbgs() << "Group sizes are not consistent between input, "
                               "output, and filter\n");
    return failure();
  }
  if (inDim["c"] != filDim["c"]) {
    LLVM_DEBUG(llvm::dbgs()
               << "Number of channels in input doesn't match number of "
                  "channels in filter\n");
    return failure();
  }
  if (filDim["k"] != outDim["k"]) {
    LLVM_DEBUG(llvm::dbgs()
               << "Number of channels in output doesn't match number of "
                  "channels in filter\n");
    return failure();
  }

  int64_t expectedOutHeight = outputDim(
      inDim["h"], filDim["y"], config.paddingHeightLeft,
      config.paddingHeightRight, config.strideHeight, config.dilationHeight);
  int64_t expectedOutWidth = outputDim(
      inDim["w"], filDim["x"], config.paddingWidthLeft,
      config.paddingWidthRight, config.strideWidth, config.dilationWidth);
  if (outDim["h"] != expectedOutHeight) {
    LLVM_DEBUG(llvm::dbgs()
               << "Output height " << outDim["h"] << " doesn't match height "
               << expectedOutHeight << " computed from other parameters\n");
    return failure();
  }
  if (outDim["w"] != expectedOutWidth) {
    LLVM_DEBUG(llvm::dbgs()
               << "Output width " << outDim["w"] << " doesn't match width "
               << expectedOutWidth << " computed from other parameters\n");
    return failure();
  }

  if (inDim["h"] + config.paddingHeightLeft + config.paddingHeightRight <
      filDim["y"]) {
    LLVM_DEBUG(llvm::dbgs()
               << "Input, including padding, is shorter than the filter\n");
    return failure();
  }

  if (inDim["w"] + config.paddingWidthLeft + config.paddingWidthRight <
      filDim["x"]) {
    LLVM_DEBUG(llvm::dbgs()
               << "Input, including padding, is narrower than the filter\n");
    return failure();
  }

  if (failed(smallEnough(config.inputDimension, elementWidth, "input")) ||
      failed(smallEnough(config.filterDimension, elementWidth, "filter")) ||
      failed(smallEnough(config.outputDimension, elementWidth, "output"))) {
    return failure();
  }

  return success();
}

LogicalResult Conv2dGenerator::hasValidChip() const {
  // We support in between gfx900 to gfx908 for nonxdlops algorithm
  // For example, gfx803, gfx90c and gfx1030 are unsupported now
  unsigned int chipHexNumber = 0;
  if (sscanf(config.chip.c_str(), "gfx%x", &chipHexNumber) != 1)
    return failure();

  if ((chipHexNumber > 0x90a) || (chipHexNumber < 0x900))
    return failure();

  // XDLOPS are only supported on MI-100 (gfx908) and MI-200 (gfx90a)
<<<<<<< HEAD
  if (bitEnumContainsAll(config.features, GemmFeatures::xdlops) &&
=======
  if (bitEnumContains(config.features, GemmFeatures::mfma) &&
>>>>>>> 0479c446
      (chipHexNumber != 0x908 && chipHexNumber != 0x90a))
    return failure();
  return success();
}

int Conv2dGenerator::getKernelCount(OpBuilder &builder) const {
  if (config.kernelId > 0) { // generate only 1 specified kernel
    return 1;
  }
  assert(config.operation.has_value());
  switch (config.operation.value()) {
  case ConvOpType::BwdData:
    return getBwdDataKernelCount();
  case ConvOpType::Fwd:
    return 1;
  case ConvOpType::BwdWeight:
    return getBwdWeightKernelCount(builder);
  }
  llvm_unreachable("Invalid conv2d operation");
}

int Conv2dGenerator::getBwdWeightKernelCount(OpBuilder &builder) const {
  assert(config.operation.value() == ConvOpType::BwdWeight);

<<<<<<< HEAD
  if (bitEnumContainsAll(config.features, GemmFeatures::xdlops)) {
=======
  if (bitEnumContains(config.features, GemmFeatures::mfma)) {
>>>>>>> 0479c446
    Type dataType = getDataType(builder);
    if (!needExtraPadBwdWeight(builder)) {
      if (dataType == builder.getF32Type()) {
        // For the following case, use 2 kernels:
        // - backward weight
        // - XDLOPS
        // - fp32
        // - No need extra pad along Gemm M/N/K
        // The first kernel will 0-initialize the output (filter tensor).
        // The second kernel will conduct the actual backward weight
        // convolution, using atomic add instructions.
        return 2;
      } else if (dataType == builder.getF16Type()) {
        // For the following case, use 3 kernels:
        // - backward weight
        // - XDLOPS
        // - fp16
        // - No need extra pad along Gemm M/N/K
        // The first kernel will 0-initialize the workspace.
        // The second kernel will conduct the actual backward weight
        // convolution, using atomic add instructions. The third kernel will do
        // elementwise conversion from fp32 in the workspace to fp16 in the
        // actual output (filter tensor).
        return 3;
      }
    }
  }
  return 1;
}

int Conv2dGenerator::getBwdDataKernelCount() const {
  llvm::SmallVector<int64_t> gemmIds = populateBackwardDataGemmIds(
      config.strideHeight, config.strideWidth, config.dilationHeight,
      config.dilationWidth, config.filterHeight, config.filterWidth);
  return static_cast<int>(gemmIds.size());
}

Type Conv2dGenerator::getDataType(OpBuilder &builder) const {
  Type dataType;
  if (config.dataTypeStr == "f32" || config.dataTypeStr == "fp32") {
    dataType = builder.getF32Type();
  } else if (config.dataTypeStr == "f16" || config.dataTypeStr == "fp16") {
    dataType = builder.getF16Type();
  } else if (config.dataTypeStr == "bf16") {
    dataType = builder.getBF16Type();
  } else if (config.dataTypeStr == "i8") {
    dataType = builder.getI8Type();
  }
  return dataType;
}

bool Conv2dGenerator::needExtraPadBwdWeight(OpBuilder &builder) const {
  Type dataType = getDataType(builder);
  ConvOpType dir = config.operation.value();
  assert(dir == ConvOpType::BwdWeight &&
         "This method should only be called for wrw ops");

  ConvolutionDims convDims = getConvolutionDims();
  GemmContext gemmSize = GemmContext::fromConvolution(dir, convDims);

  bool needExtraPad = false;
<<<<<<< HEAD
  if (!bitEnumContainsAll(config.features, GemmFeatures::xdlops)) {
=======
  if (!bitEnumContains(config.features, GemmFeatures::mfma)) {
>>>>>>> 0479c446
    PopulateParams populateParams;
    needExtraPad =
        calculatePaddingKernelSize(gemmSize, dir, dataType, populateParams)
            .has_value();
  } else {
    PopulateParamsXDL populateParamsXDL;
    needExtraPad =
        calculatePaddingKernelSize(gemmSize, dir, dataType, populateParamsXDL)
            .has_value();
  }
  return needExtraPad;
}

bool Conv2dGenerator::hasWorkspace(OpBuilder &builder) const {
  // Decide if a workspace is needed.
  // Preconditions:
  // - data type: fp16
  // - operation: backward weight conv2d.
  // - use XDLOPS.
  // - No need to pad along Gemm M/N/K dimension.
  bool result = false;

  if (config.operation.has_value()) {
    Type dataType = getDataType(builder);
    ConvOpType dir = config.operation.value();
    if ((dir == ConvOpType::BwdWeight) &&
<<<<<<< HEAD
        bitEnumContainsAll(config.features, GemmFeatures::xdlops) &&
=======
        bitEnumContains(config.features, GemmFeatures::mfma) &&
>>>>>>> 0479c446
        (dataType == builder.getF16Type())) {
      // In case we need extra padding, do not use workspace.
      result = (needExtraPadBwdWeight(builder) == false);
    }
  }
  return result;
}

int Conv2dGenerator::getWorkspaceSize(ModuleOp &module) const {
  // Currently onlt in the following condition would a workspace is needed.
  // - data type: fp16
  // - operation: backward weight conv2d.
  // - use XDLOPS.
  // - No need to pad along Gemm M/N/K dimension.
  // Workspace size is the same as the filter dimension, with fp32 type.
  int result = 0;
  OpBuilder builder(module.getContext());
  if (hasWorkspace(builder)) {
    result = std::accumulate(config.filterDimension.begin(),
                             config.filterDimension.end(), 1,
                             std::multiplies<int>()) *
             builder.getF32Type().getWidth() / 8;
  }
  return result;
}

LogicalResult Conv2dGenerator::parseConvConfig(const char *arguments) {
  std::map<std::string, std::string> argMap;
  strToTokens(arguments, argMap);

  auto isValid = [&argMap]() {
    // only require tensor configs
    static const std::vector<std::string> validKeys = {
        "batchsize",   "groupsize",    "in_layout", "in_type",
        "in_channels", "in_h",         "in_w",      "out_layout",
        "out_type",    "out_channels", "out_h",     "out_w",
        "fil_layout",  "fil_type",     "fil_w",     "fil_h"};
    if (!std::all_of(
        validKeys.cbegin(), validKeys.cend(),
        [&argMap](const std::string &key) { return argMap.count(key) > 0; })) {
          return false;
    }
    static const std::vector<std::string> layoutArgs = {
        "fil_layout", "in_layout", "out_layout"};

    if (!std::all_of(layoutArgs.cbegin(), layoutArgs.cend(),
                     [&argMap](const std::string &key) {
                       return argMap[key].length() == 5;
                     })) {
      return false;
    }

    bool noMixedTypes =
        (argMap["in_type"] == argMap["fil_type"] &&
         argMap["out_type"] == argMap["in_type"]) ||
        (argMap["in_type"] == "i8" && argMap["fil_type"] == "i8" &&
         argMap["out_type"] == "i32");
    return noMixedTypes;
  };

  // Proceed only if we have a valid argMap. Otherwise leave the handle to be
  // empty
  if (!isValid())
    return failure();

  auto strToLong = [&argMap](std::string argKey) {
    return std::stoul(argMap[argKey]);
  };

  auto strToInt = [&argMap](const std::string &key, auto &setting) {
    if (argMap.find(key) != argMap.end()) {
      setting = std::stoi(argMap[key]);
    }
  };

  auto strToStr = [&argMap](const std::string &key, std::string &setting) {
    if (argMap.find(key) != argMap.end()) {
      setting = argMap[key];
    }
  };

  std::string arch;
  strToStr("arch", arch);
  RocmDeviceName splitter;
  if (failed(splitter.parse(arch))) {
    return failure();
  }
  config.chip = splitter.getChip().str();
  config.chipFeatures = splitter.getFeatures().str();
  config.triple = splitter.getTriple().str();
  AmdArchInfo archInfo = lookupArchInfo(splitter.getChip());
  config.features = archInfo.defaultFeatures;

  strToStr("perf_config", config.perfConfig);
  strToInt("num_cu", config.num_cu);
  int hasXdlops = 0;
  strToInt("x2", hasXdlops);
  config.features = bitEnumSet(config.features, GemmFeatures::mfma, hasXdlops);

  // conv settings
  auto const op = getConvOpTypeForName(argMap["operation"]);
  if (!op.has_value()) {
    return failure();
  }

  auto canonicalizeDataType = [](const std::string type) {
    if (type == "fp32")
      return std::string("f32");
    else if (type == "fp16")
      return std::string("f16");
    else
      return type;
  };
  config.operation = op.value();
  strToInt("kernel_id", config.kernelId);
  config.dataTypeStr = canonicalizeDataType(argMap["in_type"]);
  strToInt("dilation_h", config.dilationHeight);
  strToInt("dilation_w", config.dilationWidth);
  strToInt("conv_stride_h", config.strideHeight);
  strToInt("conv_stride_w", config.strideWidth);
  strToInt("padding_h", config.paddingHeightLeft);
  strToInt("padding_h", config.paddingHeightRight);
  strToInt("padding_w", config.paddingWidthLeft);
  strToInt("padding_w", config.paddingWidthRight);

  strToStr("kernel_name", config.kernelBaseName);

  // Allow only fwd direction for int8. Reject other directions.
  if (config.operation.value() != ConvOpType::Fwd &&
      config.dataTypeStr == "i8") {
    return failure();
  }

  // Rock has NCHW as layout string for all three tensors
  config.inputLayout = translateLayout(
      argMap["in_layout"], std::string("NGCHW"), std::string("ngchw"));
  config.filterLayout = translateLayout(
      argMap["fil_layout"], std::string("GNCHW"), std::string("gkcyx"));
  config.outputLayout = translateLayout(
      argMap["out_layout"], std::string("NGCHW"), std::string("ngkhw"));

  // Determine tensor dimensions.
  auto status = parseConvDims(strToLong("batchsize"), strToLong("groupsize"),
                              strToLong("in_channels"), strToLong("in_h"),
                              strToLong("in_w"), strToLong("out_channels"),
                              strToLong("out_h"), strToLong("out_w"),
                              strToLong("fil_w"), strToLong("fil_h"));

  if (status.failed()) {
    return failure();
  }

  return success();
}

LogicalResult
Conv2dGenerator::parseConvDims(int64_t batchSize, int64_t groupSize,
                               int64_t inputChannel, int64_t inputHeight,
                               int64_t inputWidth, int64_t outputChannel,
                               int64_t outputHeight, int64_t outputWidth,
                               int64_t filterHeight, int64_t filterWidth) {
  config.filterHeight = filterHeight;
  config.filterWidth = filterWidth;
  static const std::string filterKeys = "kgcyx";
  int64_t filterVals[] = {outputChannel / groupSize, groupSize,
                          inputChannel / groupSize, filterHeight, filterWidth};

  static const std::string inputKeys = "ngchw";
  int64_t inputVals[] = {batchSize, groupSize, inputChannel / groupSize,
                         inputHeight, inputWidth};

  static const std::string outputKeys = "ngkhw";
  int64_t outputVals[] = {batchSize, groupSize, outputChannel / groupSize,
                          outputHeight, outputWidth};

  auto convertLayout = [](char &key, const std::string &kmap, int64_t vals[],
                          auto &dims) {
    auto keyl = std::tolower(key);
    auto ii = kmap.find(keyl);
    if (ii == std::string::npos) {
      static std::string nchw = "ngchw";
      ii = nchw.find(keyl);
      if (ii == std::string::npos)
        return false;
    }
    dims.push_back(vals[ii]);
    key = kmap[ii];
    return true;
  };

  size_t layoutLen = config.filterLayout.length();
  if (layoutLen != config.inputLayout.length() ||
      layoutLen != config.outputLayout.length()) {
    return failure();
  }
  // Determine dimensions.
  for (size_t i = 0; i < layoutLen; ++i) {
    if (!convertLayout(config.filterLayout[i], filterKeys, filterVals,
                       config.filterDimension) ||
        !convertLayout(config.inputLayout[i], inputKeys, inputVals,
                       config.inputDimension) ||
        !convertLayout(config.outputLayout[i], outputKeys, outputVals,
                       config.outputDimension)) {
      return failure();
    }
  }

  // Determine kernel name, if there isn't one.
  if (config.kernelBaseName.empty()) {
    assert(config.operation.has_value());
    auto opType = config.operation.value();
    config.kernelBaseName = std::string("rock_") +
                            getNameForConvOpType(opType).str() + "_" +
                            config.filterLayout + "_" + config.inputLayout +
                            "_" + config.outputLayout;
  }

  return success();
}

void Conv2dGenerator::setKernelName(const std::string &newName) {
  config.kernelBaseName = newName;
}

void Conv2dGenerator::setDataType(std::string newType) {
  config.dataTypeStr = newType;
}

void Conv2dGenerator::flipXdlops() {
<<<<<<< HEAD
  if (bitEnumContainsAll(config.features, GemmFeatures::xdlops))
    config.features =
        static_cast<GemmFeatures>(static_cast<uint32_t>(config.features) &
                                  ~static_cast<uint32_t>(GemmFeatures::xdlops));
  else
    config.features = config.features | GemmFeatures::xdlops;
=======
  config.features = config.features ^ GemmFeatures::mfma;
>>>>>>> 0479c446
}

ConvolutionDims Conv2dGenerator::getConvolutionDims() const {
  auto inDim = canonicalizeDims(config.inputDimension, config.inputLayout);
  auto filDim = canonicalizeDims(config.filterDimension, config.filterLayout);
  auto outDim = canonicalizeDims(config.outputDimension, config.outputLayout);
  return ConvolutionDims(filDim["y"], filDim["x"], outDim["h"], outDim["w"],
                         inDim["h"], inDim["w"], filDim["k"], filDim["c"],
                         inDim["n"], inDim["g"]);
}

LogicalResult Conv2dGenerator::genConvModule(ModuleOp &module, int kernel_id,
                                             bool is_verifier,
                                             bool ignoreTuning) {
  OpBuilder builder(module.getContext());

  Type dataType = getDataType(builder);
  if (!dataType) {
    return failure();
  }

  Type outputDataType = dataType;
  if (dataType.isInteger(8)) {
    outputDataType = builder.getIntegerType(32);
  }
  // Construct a new FuncOp.
  auto filterArgType =
      MemRefType::get(ArrayRef<int64_t>(config.filterDimension.begin(),
                                        config.filterDimension.end()),
                      dataType);
  auto inputArgType =
      MemRefType::get(ArrayRef<int64_t>(config.inputDimension.begin(),
                                        config.inputDimension.end()),
                      dataType);
  auto outputArgType =
      MemRefType::get(ArrayRef<int64_t>(config.outputDimension.begin(),
                                        config.outputDimension.end()),
                      outputDataType);

  bool hasWorkspace = this->hasWorkspace(builder);
  Type workspaceArgType;
  if (hasWorkspace) {
    workspaceArgType =
        MemRefType::get(ArrayRef<int64_t>(config.filterDimension.begin(),
                                          config.filterDimension.end()),
                        builder.getF32Type());
  }

  SmallVector<Type, 3> funcArgTypes = {filterArgType, inputArgType,
                                       outputArgType};
  if (hasWorkspace) {
    funcArgTypes = {filterArgType, inputArgType, outputArgType,
                    workspaceArgType};
  }
  auto funcType = builder.getFunctionType(funcArgTypes, {});

  std::string kernelName = config.kernelBaseName;
  if (is_verifier) {
    kernelName += "_ver";
  }

  func::FuncOp func = module.lookupSymbol<func::FuncOp>(kernelName);
  if (func) {
    assert(func.isDeclaration());
    func.erase();
  }

  // Fix kernel_id in case it is less than 0.
  // The only case this could happen is to query the number of kernels needed
  // from MIIR API, where the kernel_id is not yet unknown.
  if (kernel_id < 0)
    kernel_id = 0;

  // Annotate kernel attribute to the FuncOp.
  SmallVector<NamedAttribute, 1> kernelAttrs{
      builder.getNamedAttr("kernel", builder.getI32IntegerAttr(kernel_id)),
  };

  // Construct the FuncOp.
  func = func::FuncOp::create(builder.getUnknownLoc(), kernelName, funcType,
                              ArrayRef<NamedAttribute>(kernelAttrs));
  module.push_back(func);
  if (func.getName() != kernelName) {
    return failure();
  }
  kernelFunc = func;

  // Construct a new Block.
  Block *block = func.addEntryBlock();

  // Construct a new Conv2DOp.
  SmallVector<StringAttr, 5> filterLayoutSpec;
  SmallVector<StringAttr, 5> inputLayoutSpec;
  SmallVector<StringAttr, 5> outputLayoutSpec;
  for (size_t i = 0; i < 5; ++i) {
    filterLayoutSpec.push_back(
        builder.getStringAttr(StringRef(&config.filterLayout[i], 1)));
    inputLayoutSpec.push_back(builder.getStringAttr(
        (StringRef(&config.inputLayout[i], 1) + "i").str()));
    outputLayoutSpec.push_back(builder.getStringAttr(
        (StringRef(&config.outputLayout[i], 1) + "o").str()));
  }

  // Set gemm ID be the same as kernel ID.
  // For backward data convolution, additional processing is needed below.
  int64_t gemmId = kernel_id;

  // Obtain gemm ID from kernel_id for backward data convolution.
  if (config.operation.value() == ConvOpType::BwdData) {
    llvm::SmallVector<int64_t> gemmIds = populateBackwardDataGemmIds(
        config.strideHeight, config.strideWidth, config.dilationHeight,
        config.dilationWidth, config.filterHeight, config.filterWidth);
    assert(gemmIds.size() > static_cast<size_t>(kernel_id));
    gemmId = gemmIds[kernel_id];
  }

  std::vector<NamedAttribute> attributes{
      builder.getNamedAttr("gemm_id", builder.getI32IntegerAttr(gemmId)),
      builder.getNamedAttr("arch", builder.getStringAttr(config.chip)),
      builder.getNamedAttr("numCu", builder.getI32IntegerAttr(config.num_cu)),

      builder.getNamedAttr(
          "filter_layout",
          builder.getArrayAttr(ArrayRef<Attribute>(filterLayoutSpec.begin(),
                                                   filterLayoutSpec.end()))),
      builder.getNamedAttr(
          "input_layout", builder.getArrayAttr(ArrayRef<Attribute>(
                              inputLayoutSpec.begin(), inputLayoutSpec.end()))),
      builder.getNamedAttr(
          "output_layout",
          builder.getArrayAttr(ArrayRef<Attribute>(outputLayoutSpec.begin(),
                                                   outputLayoutSpec.end()))),

      builder.getNamedAttr("dilations",
                           builder.getArrayAttr({
                               builder.getI32IntegerAttr(config.dilationHeight),
                               builder.getI32IntegerAttr(config.dilationWidth),
                           })),
      builder.getNamedAttr("strides",
                           builder.getArrayAttr({
                               builder.getI32IntegerAttr(config.strideHeight),
                               builder.getI32IntegerAttr(config.strideWidth),
                           })),
      builder.getNamedAttr(
          "padding", builder.getArrayAttr({
                         builder.getI32IntegerAttr(config.paddingHeightLeft),
                         builder.getI32IntegerAttr(config.paddingHeightRight),
                         builder.getI32IntegerAttr(config.paddingWidthLeft),
                         builder.getI32IntegerAttr(config.paddingWidthRight),
                     })),
  };

  // features
  attributes.push_back(builder.getNamedAttr(
      "features", builder.getAttr<GemmFeaturesAttr>(config.features)));

  // perf_config
  if (!ignoreTuning && !config.perfConfig.empty()) {
    attributes.push_back(builder.getNamedAttr(
        "perf_config", builder.getStringAttr(config.perfConfig)));
  }

  SmallVector<Value, 3> args = {func.getArgument(0), func.getArgument(1),
                                func.getArgument(2)};
  if (hasWorkspace) {
    args = {func.getArgument(0), func.getArgument(1), func.getArgument(2),
            func.getArgument(3)};
  }
  switch (config.operation.value()) {
  case ConvOpType::Fwd: {
    auto convOp = builder.create<Conv2DOp>(builder.getUnknownLoc(),
                                           ArrayRef<Type>{}, args, attributes);
    block->push_front(convOp);
  } break;
  case ConvOpType::BwdData: {
    auto convOp = builder.create<Conv2DBwdDataOp>(
        builder.getUnknownLoc(), ArrayRef<Type>{}, args, attributes);
    block->push_front(convOp);
  } break;
  case ConvOpType::BwdWeight: {
    auto convOp = builder.create<Conv2DBwdWeightOp>(
        builder.getUnknownLoc(), ArrayRef<Type>{}, args, attributes);
    block->push_back(convOp);
  } break;
  }

  auto returnOp =
      builder.create<func::ReturnOp>(builder.getUnknownLoc(), ValueRange{});
  block->push_back(returnOp);

  return success();
}

func::FuncOp Conv2dGenerator::getKernelFunc() const { return kernelFunc; }<|MERGE_RESOLUTION|>--- conflicted
+++ resolved
@@ -274,11 +274,7 @@
     return failure();
 
   // XDLOPS are only supported on MI-100 (gfx908) and MI-200 (gfx90a)
-<<<<<<< HEAD
-  if (bitEnumContainsAll(config.features, GemmFeatures::xdlops) &&
-=======
-  if (bitEnumContains(config.features, GemmFeatures::mfma) &&
->>>>>>> 0479c446
+  if (bitEnumContainsAll(config.features, GemmFeatures::mfma) &&
       (chipHexNumber != 0x908 && chipHexNumber != 0x90a))
     return failure();
   return success();
@@ -303,11 +299,7 @@
 int Conv2dGenerator::getBwdWeightKernelCount(OpBuilder &builder) const {
   assert(config.operation.value() == ConvOpType::BwdWeight);
 
-<<<<<<< HEAD
-  if (bitEnumContainsAll(config.features, GemmFeatures::xdlops)) {
-=======
-  if (bitEnumContains(config.features, GemmFeatures::mfma)) {
->>>>>>> 0479c446
+  if (bitEnumContainsAll(config.features, GemmFeatures::mfma)) {
     Type dataType = getDataType(builder);
     if (!needExtraPadBwdWeight(builder)) {
       if (dataType == builder.getF32Type()) {
@@ -369,11 +361,7 @@
   GemmContext gemmSize = GemmContext::fromConvolution(dir, convDims);
 
   bool needExtraPad = false;
-<<<<<<< HEAD
-  if (!bitEnumContainsAll(config.features, GemmFeatures::xdlops)) {
-=======
-  if (!bitEnumContains(config.features, GemmFeatures::mfma)) {
->>>>>>> 0479c446
+  if (!bitEnumContainsAll(config.features, GemmFeatures::mfma)) {
     PopulateParams populateParams;
     needExtraPad =
         calculatePaddingKernelSize(gemmSize, dir, dataType, populateParams)
@@ -400,11 +388,7 @@
     Type dataType = getDataType(builder);
     ConvOpType dir = config.operation.value();
     if ((dir == ConvOpType::BwdWeight) &&
-<<<<<<< HEAD
-        bitEnumContainsAll(config.features, GemmFeatures::xdlops) &&
-=======
-        bitEnumContains(config.features, GemmFeatures::mfma) &&
->>>>>>> 0479c446
+        bitEnumContainsAll(config.features, GemmFeatures::mfma) &&
         (dataType == builder.getF16Type())) {
       // In case we need extra padding, do not use workspace.
       result = (needExtraPadBwdWeight(builder) == false);
@@ -634,16 +618,7 @@
 }
 
 void Conv2dGenerator::flipXdlops() {
-<<<<<<< HEAD
-  if (bitEnumContainsAll(config.features, GemmFeatures::xdlops))
-    config.features =
-        static_cast<GemmFeatures>(static_cast<uint32_t>(config.features) &
-                                  ~static_cast<uint32_t>(GemmFeatures::xdlops));
-  else
-    config.features = config.features | GemmFeatures::xdlops;
-=======
   config.features = config.features ^ GemmFeatures::mfma;
->>>>>>> 0479c446
 }
 
 ConvolutionDims Conv2dGenerator::getConvolutionDims() const {
