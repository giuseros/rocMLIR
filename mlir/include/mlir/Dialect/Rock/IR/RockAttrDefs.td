--- conflicted
+++ resolved
@@ -264,17 +264,19 @@
     "int64_t":$kpack,
     "int64_t":$mPerWave,
     "int64_t":$mnPerXdl,
+    "int64_t":$splitKFactor,
     "bool":$forceUnroll
   );
 
   let extraClassDeclaration = [{
     void getPerfConfigStr(::llvm::SmallVectorImpl<char> &perfStr) {
-        (Twine(getMPerBlock()) + ","
+        ("v2:" + Twine(getMPerBlock()) + ","
         + Twine(getNPerBlock()) + ","
         + Twine(getKpackPerBlock()) + ","
         + Twine(getMPerWave()) + ","
         + Twine(getMnPerXdl()) + ","
         + Twine(getKpack()) + ","
+        + Twine(getSplitKFactor()) + ","
         + Twine(getForceUnroll()) + ","
           + "1") /* *ThreadCopyMore* */
         .toVector(perfStr);
@@ -298,11 +300,8 @@
     "int64_t":$kpack,
     "int64_t":$mPerWave,
     "int64_t":$nPerWave,
-<<<<<<< HEAD
+    "int64_t":$mnPerXdl,
     "int64_t":$splitKFactor,
-=======
-    "int64_t":$mnPerXdl,
->>>>>>> 598f7d11
     "bool":$forceUnroll
   );
 
@@ -341,6 +340,7 @@
         mPerWave,
         nPerWave,
         mnPerXdl,
+        params.getSplitKFactor(),
         params.getForceUnroll()
       );
     }]>
