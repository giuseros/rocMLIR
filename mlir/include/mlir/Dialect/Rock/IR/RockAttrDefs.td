--- conflicted
+++ resolved
@@ -259,13 +259,8 @@
 
   let extraClassDeclaration = [{
     void getPerfConfigStr(std::string &perfStr){
-<<<<<<< HEAD
-      const Twine paramsConcat =
-          Twine(getMPerBlock()) + ","
-=======
       perfStr =
          (Twine(getMPerBlock()) + ","
->>>>>>> d55d453b
         + Twine(getNPerBlock()) + ","
         + Twine(getKPerBlock()) + ","
         + Twine(getMPerWave()) + ","
