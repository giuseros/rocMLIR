--- conflicted
+++ resolved
@@ -5,13 +5,8 @@
 // RUN: miopen-opt -miopen-affix-params -miopen-conv-to-gemm %s | FileCheck %s
 
 // CHECK-DAG: #[[$AFFINE:map[0-9]+]] = affine_map<(d0, d1, d2, d3, d4) -> (d0, d1, d2, d3 - 1, d4 - 1)>
-<<<<<<< HEAD
-// CHECK-DAG: #[[$MAP:transform_map[0-9]+]] = #miopen.transform_map<affine_map<(d0, d1, d2, d3, d4) -> (d0, d1, d2, d3 - 1, d4 - 1)> by[#miopen.transform<PassThrough ["ni"] at [2] -> ["ni"] at [2]>, #miopen.transform<PassThrough ["gi"] at [0] -> ["gi"] at [0]>, #miopen.transform<PassThrough ["ci"] at [1] -> ["ci"] at [1]>, #miopen.transform<Pad{1, 1, 1, 1} ["hipad", "wipad"] at [3, 4] -> ["hi", "wi"] at [3, 4]>] bounds = [1, 8, 128, 34, 34] -> [1, 8, 128, 32, 32]>
+// CHECK-DAG: #[[$MAP:transform_map[0-9]+]] = #miopen.transform_map<affine_map<(d0, d1, d2, d3, d4) -> (d0, d1, d2, d3 - 1, d4 - 1)> by [#miopen.transform<PassThrough ["ni"] at [2] -> ["ni"] at [2]>, #miopen.transform<PassThrough ["gi"] at [0] -> ["gi"] at [0]>, #miopen.transform<PassThrough ["ci"] at [1] -> ["ci"] at [1]>, #miopen.transform<Pad{1, 1, 1, 1} ["hipad", "wipad"] at [3, 4] -> ["hi", "wi"] at [3, 4]>] bounds = [1, 8, 128, 34, 34] -> [1, 8, 128, 32, 32]>
 // CHECK-LABEL: func.func @miopen_conv2d_gcyxk_gcnhw_gknhw
-=======
-// CHECK-DAG: #[[$MAP:transform_map[0-9]+]] = #miopen.transform_map<affine_map<(d0, d1, d2, d3, d4) -> (d0, d1, d2, d3 - 1, d4 - 1)> by [#miopen.transform<PassThrough ["ni"] at [2] -> ["ni"] at [2]>, #miopen.transform<PassThrough ["gi"] at [0] -> ["gi"] at [0]>, #miopen.transform<PassThrough ["ci"] at [1] -> ["ci"] at [1]>, #miopen.transform<Pad{1, 1, 1, 1} ["hipad", "wipad"] at [3, 4] -> ["hi", "wi"] at [3, 4]>] bounds = [1, 8, 128, 34, 34] -> [1, 8, 128, 32, 32]>
-// CHECK-LABEL: func @miopen_conv2d_gcyxk_gcnhw_gknhw
->>>>>>> 94740b54
 // CHECK: miopen.transform %arg1 by [#[[$MAP]]] : memref<1x8x128x32x32xf32> to memref<1x8x128x34x34xf32, #[[$AFFINE]]>
 func.func @miopen_conv2d_gcyxk_gcnhw_gknhw(%filter : memref<1x8x3x3x128xf32>, %input : memref<1x8x128x32x32xf32>, %output : memref<1x128x128x32x32xf32>) {
   miopen.conv2d(%filter, %input, %output) {
