// This tests checks the following aspects of lowering component:
// * Can pass arguments correctly
// * Can pass arguments in the right sequence
// * Have, in most cases, the correct transformations
// * Have one gridwise_gemm
// * Can support F32 and F16

// RUN: rocmlir-opt -rock-conv-to-gemm %s | FileCheck %s

// CHECK-DAG: #[[$MAP_FILTER_FWD:transform_map[0-9]*]] = #rock.transform_map<{{.*}} bounds = [1, 72, 128] -> [1, 128, 8, 3, 3]>
// CHECK-DAG: #[[$MAP_INPUT1_FWD:transform_map[0-9]*]] = #rock.transform_map<{{.*}} bounds = [128, 1, 8, 32, 32] -> [128, 1, 8, 32, 32]>
// CHECK-DAG: #[[$MAP_INPUT2_FWD:transform_map[0-9]*]] = #rock.transform_map<{{.*}} bounds = [128, 1, 8, 3, 30, 3, 30] -> [128, 1, 8, 32, 32]>
// CHECK-DAG: #[[$MAP_INPUT3_FWD:transform_map[0-9]*]] = #rock.transform_map<{{.*}} bounds = [1, 72, 115200] -> [128, 1, 8, 3, 30, 3, 30]>
// CHECK-DAG: #[[$MAP_OUTPUT_FWD:transform_map[0-9]*]] = #rock.transform_map<{{.*}} bounds = [1, 128, 115200] -> [128, 1, 128, 30, 30]>

// CHECK-DAG: #[[$MAP_BWD_DATA_FIL1_NO_PAD:transform_map[0-9]*]] = {{.*}}by [<PassThrough ["g", "k", "c"] at [0, 1, 2] -> ["g", "k", "c"] at [0, 1, 2]>, <Embed{1, 1} ["ydot", "ytilda"] at [3, 4] -> ["y"] at [3]>, <Embed{1, 1} ["xdot", "xtilda"] at [5, 6] -> ["x"] at [4]>]
// CHECK-DAG: #[[$MAP_BWD_DATA_FIL2_NO_PAD:transform_map[0-9]*]] = {{.*}}by [<PassThrough ["g", "k", "c"] at [0, 1, 2] -> ["g", "k", "c"] at [0, 1, 2]>, <Slice{0, 1, 0, 1} ["ydotslice", "xdotslice"] at [3, 5] -> ["ydot", "xdot"] at [3, 5]>, <Slice{0, 1, 0, 1} ["ytildaslice", "xtildaslice"] at [4, 6] -> ["ytilda", "xtilda"] at [4, 6]>]
// CHECK-DAG: #[[$MAP_BWD_DATA_FIL3_NO_PAD:transform_map[0-9]*]] = {{.*}}by [<PassThrough ["gemmG"] at [0] -> ["g"] at [0]>, <Merge{1024, 1, 1} ["gemmK"] at [1] -> ["k", "ydotslice", "xdotslice"] at [1, 3, 5]>, <Merge{1024, 1, 1} ["gemmM"] at [2] -> ["c", "ytildaslice", "xtildaslice"] at [2, 4, 6]>]

// CHECK-DAG: #[[$MAP_BWD_DATA_IN1_NO_PAD:transform_map[0-9]*]] = {{.*}}by [<PassThrough ["gi", "ni", "ci"] at [1, 0, 2] -> ["gi", "ni", "ci"] at [1, 0, 2]>, <Pad{0, 0, 0, 0} ["hipad", "wipad"] at [3, 4] -> ["hi", "wi"] at [3, 4]>
// CHECK-DAG: #[[$MAP_BWD_DATA_IN2_NO_PAD:transform_map[0-9]*]] = {{.*}}by [<PassThrough ["gi", "ni", "ci"] at [1, 0, 2] -> ["gi", "ni", "ci"] at [1, 0, 2]>, <Embed{1, 1} ["ytilda", "htilda"] at [3, 4] -> ["hipad"] at [3]>, <Embed{1, 1} ["xtilda", "wtilda"] at [5, 6] -> ["wipad"] at [4]>]
// CHECK-DAG: #[[$MAP_BWD_DATA_IN3_NO_PAD:transform_map[0-9]*]] = {{.*}}by [<PassThrough ["gi", "ni", "ci"] at [1, 0, 2] -> ["gi", "ni", "ci"] at [1, 0, 2]>, <Slice{0, 1, 0, 1} ["yslice", "xslice"] at [3, 5] -> ["ytilda", "xtilda"] at [3, 5]>, <Slice{0, 14, 0, 14} ["hslice", "wslice"] at [4, 6] -> ["htilda", "wtilda"] at [4, 6]>]
// CHECK-DAG: #[[$MAP_BWD_DATA_IN4_NO_PAD:transform_map[0-9]*]] = {{.*}}by [<PassThrough ["gemmG"] at [0] -> ["gi"] at [1]>, <Merge{1024, 1, 1} ["gemmM"] at [1] -> ["ci", "yslice", "xslice"] at [2, 3, 5]>, <Merge{128, 14, 14} ["gemmN"] at [2] -> ["ni", "hslice", "wslice"] at [0, 4, 6]>]
// CHECK-DAG: #[[$MAP_BWD_DATA_OUT1_NO_PAD:transform_map[0-9]*]] = {{.*}}by [<PassThrough ["go", "no", "ko"] at [1, 0, 2] -> ["go", "no", "ko"] at [1, 0, 2]>, <Embed{-1, 1} ["ydot", "htilda"] at [3, 4] -> ["ho"] at [3]>, <Embed{-1, 1} ["xdot", "wtilda"] at [5, 6] -> ["wo"] at [4]>]
// CHECK-DAG: #[[$MAP_BWD_DATA_OUT2_NO_PAD:transform_map[0-9]*]] = {{.*}}by [<PassThrough ["go", "no", "ko"] at [1, 0, 2] -> ["go", "no", "ko"] at [1, 0, 2]>, <Slice{0, 1, 0, 1} ["yslice", "xslice"] at [3, 5] -> ["ydot", "xdot"] at [3, 5]>, <Slice{0, 14, 0, 14} ["hslice", "wslice"] at [4, 6] -> ["htilda", "wtilda"] at [4, 6]>]
// CHECK-DAG: #[[$MAP_BWD_DATA_OUT3_NO_PAD:transform_map[0-9]*]] = {{.*}}by [<PassThrough ["gemmG"] at [0] -> ["go"] at [1]>, <Merge{1024, 1, 1} ["gemmK"] at [1] -> ["ko", "yslice", "xslice"] at [2, 3, 5]>, <Merge{128, 14, 14} ["gemmN"] at [2] -> ["no", "hslice", "wslice"] at [0, 4, 6]>]

// CHECK-DAG: #[[$MAP_BWD_WEIGHT_FIL1:transform_map[0-9]*]] = {{.*}}by [<PassThrough ["gemmG"] at [0] -> ["g"] at [0]>, <PassThrough ["gemmM"] at [1] -> ["k"] at [1]>, <Merge{8, 3, 3} ["gemmN"] at [2] -> ["c", "y", "x"] at [2, 3, 4]>]
// CHECK-DAG: #[[$MAP_BWD_WEIGHT_IN3:transform_map[0-9]*]] = {{.*}}by [<PassThrough ["gemmG"] at [0] -> ["gi"] at [1]>, <Merge{128, 30, 30} ["gemmK"] at [1] -> ["ni", "ho", "wo"] at [0, 4, 6]>, <Merge{8, 3, 3} ["gemmN"] at [2] -> ["ci", "y", "x"] at [2, 3, 5]>]
// CHECK-DAG: #[[$MAP_BWD_WEIGHT_OUT:transform_map[0-9]*]] = {{.*}}by [<PassThrough ["gemmG"] at [0] -> ["go"] at [1]>, <Merge{128, 30, 30} ["gemmK"] at [1] -> ["no", "ho", "wo"] at [0, 3, 4]>, <PassThrough ["gemmM"] at [2] -> ["ko"] at [2]>]

<<<<<<< HEAD
#general_gemm_params0 = #rock.general_gemm_params<blockSize = 64, kPerBlock = 8, mPerBlock = 128, nPerBlock = 128, kPerThread = 1, mPerThread = 4, nPerThread = 4, kpack = 1, splitKFactor = 1>
#general_gemm_params1 = #rock.general_gemm_params<blockSize = 64, kPerBlock = 16, mPerBlock = 64, nPerBlock = 64, kPerThread = 1, mPerThread = 4, nPerThread = 4, kpack = 1, splitKFactor = 1>
#xdlops_gemm_params0 = #rock.xdlops_gemm_params<kpackPerBlock = 8, mPerBlock = 64, nPerBlock = 64, kpack = 1, mPerWave = 32, nPerWave = 32, splitKFactor = 1, forceUnroll = true>
#xdlops_gemm_params1 = #rock.xdlops_gemm_params<kpackPerBlock = 4, mPerBlock = 128, nPerBlock = 128, kpack = 4, mPerWave = 64, nPerWave = 64, splitKFactor = 1, forceUnroll = true>
=======
#general_gemm_params0 = #rock.general_gemm_params<blockSize = 64, kPerBlock = 8, mPerBlock = 128, nPerBlock = 128, kPerThread = 1, mPerThread = 4, nPerThread = 4, kpack = 1>
#general_gemm_params1 = #rock.general_gemm_params<blockSize = 64, kPerBlock = 16, mPerBlock = 64, nPerBlock = 64, kPerThread = 1, mPerThread = 4, nPerThread = 4, kpack = 1>
#xdlops_gemm_params0 = #rock.xdlops_gemm_derived_params<kpackPerBlock = 8, mPerBlock = 64, nPerBlock = 64, kpack = 1, mPerWave = 32, nPerWave = 32, mnPerXdl = 32, forceUnroll = true>
#xdlops_gemm_params1 = #rock.xdlops_gemm_derived_params<kpackPerBlock = 4, mPerBlock = 128, nPerBlock = 128, kpack = 4, mPerWave = 64, nPerWave = 64, mnPerXdl = 32, forceUnroll = true>
>>>>>>> 598f7d11

func.func @rock_conv2d(%filter : memref<1x128x8x3x3xf32>, %input : memref<128x1x8x32x32xf32>, %output : memref<128x1x128x30x30xf32>) {
  rock.conv2d(%filter, %input, %output) features = none {
    arch = "amdgcn-amd-amdhsa:gfx906",
    blockSize = 256 : i32,
    dilations = [1 : index,  1 : index],
    filter_layout = ["g", "k", "c", "y", "x"],
    gridSize = 900 : i32,
    input_layout = ["ni", "gi", "ci", "hi", "wi"],
    output_layout = ["no", "go", "ko", "ho", "wo"],
    padding = [0 : index, 0 : index, 0 : index, 0 : index],
    params = #general_gemm_params0,
    strides = [1 : index,  1 : index]
  } : memref<1x128x8x3x3xf32>, memref<128x1x8x32x32xf32>, memref<128x1x128x30x30xf32>
  return
}
// CHECK-LABEL: func.func {{@rock_conv2d.*%arg0.*%arg1.*%arg2}}
// CHECK-NOT:   rock.conv2d
// CHECK-NEXT:  %[[FILTER:.*]] = rock.transform %arg0 by #[[$MAP_FILTER_FWD]]
// CHECK-NEXT:  %[[IN1:.*]] = rock.transform %arg1 by #[[$MAP_INPUT1_FWD]]
// CHECK-NEXT:  %[[IN2:.*]] = rock.transform %[[IN1]] by #[[$MAP_INPUT2_FWD]]
// CHECK-NEXT:  %[[IN3:.*]] = rock.transform %[[IN2]] by #[[$MAP_INPUT3_FWD]]
// CHECK-NEXT:  %[[OUT:.*]] = rock.transform %arg2 by #[[$MAP_OUTPUT_FWD]]
// CHECK-NEXT:  rock.gemm %[[OUT]] = tr %[[FILTER]] * %[[IN3]]

func.func @rock_conv2d_f16(%filter : memref<1x128x8x3x3xf16>, %input : memref<128x1x8x32x32xf16>, %output : memref<128x1x128x30x30xf16>) {
  rock.conv2d(%filter, %input, %output) features = none {
    arch = "amdgcn-amd-amdhsa:gfx906",
    blockSize = 256 : i32,
    dilations = [1 : index,  1 : index],
    filter_layout = ["g", "k", "c", "y", "x"],
    gridSize = 900 : i32,
    input_layout = ["ni", "gi", "ci", "hi", "wi"],
    output_layout = ["no", "go", "ko", "ho", "wo"],
    padding = [0 : index, 0 : index, 0 : index, 0 : index],
    params = #general_gemm_params0,
    strides = [1 : index,  1 : index]
  } : memref<1x128x8x3x3xf16>, memref<128x1x8x32x32xf16>, memref<128x1x128x30x30xf16>
  return
}
// CHECK-LABEL: func.func {{@rock_conv2d_f16.*%arg0.*%arg1.*%arg2}}
// CHECK-NOT:   rock.conv2d
// CHECK-NEXT:  %[[FILTER:.*]] = rock.transform %arg0 by #[[$MAP_FILTER_FWD]]
// CHECK-NEXT:  %[[IN1:.*]] = rock.transform %arg1 by #[[$MAP_INPUT1_FWD]]
// CHECK-NEXT:  %[[IN2:.*]] = rock.transform %[[IN1]] by #[[$MAP_INPUT2_FWD]]
// CHECK-NEXT:  %[[IN3:.*]] = rock.transform %[[IN2]] by #[[$MAP_INPUT3_FWD]]
// CHECK-NEXT:  %[[OUT:.*]] = rock.transform %arg2 by #[[$MAP_OUTPUT_FWD]]
// CHECK-NEXT:  rock.gemm %[[OUT]] = tr %[[FILTER]] * %[[IN3]]

func.func @rock_conv2d_i8(%filter : memref<1x128x8x3x3xi8>, %input : memref<128x1x8x32x32xi8>, %output : memref<128x1x128x30x30xi32>) {
  rock.conv2d(%filter, %input, %output) features = mfma|dot|atomic_add {
    arch = "amdgcn-amd-amdhsa:gfx908",
    blockSize = 256 : i32,
    dilations = [1 : index,  1 : index],
    filter_layout = ["g", "k", "c", "y", "x"],
    gridSize = 3600 : i32,
    input_layout = ["ni", "gi", "ci", "hi", "wi"],
    output_layout = ["no", "go", "ko", "ho", "wo"],
    padding = [0 : index, 0 : index, 0 : index, 0 : index],
    params = #xdlops_gemm_params0,
    strides = [1 : index,  1 : index]
  } : memref<1x128x8x3x3xi8>, memref<128x1x8x32x32xi8>, memref<128x1x128x30x30xi32>
  return
}
// CHECK-LABEL: func.func {{@rock_conv2d_i8.*%arg0.*%arg1.*%arg2}}
// CHECK-NOT:   rock.conv2d
// CHECK-NEXT:  %[[FILTER:.*]] = rock.transform %arg0 by #[[$MAP_FILTER_FWD]]
// CHECK-NEXT:  %[[IN1:.*]] = rock.transform %arg1 by #[[$MAP_INPUT1_FWD]]
// CHECK-NEXT:  %[[IN2:.*]] = rock.transform %[[IN1]] by #[[$MAP_INPUT2_FWD]]
// CHECK-NEXT:  %[[IN3:.*]] = rock.transform %[[IN2]] by #[[$MAP_INPUT3_FWD]]
// CHECK-NEXT:  %[[OUT:.*]] = rock.transform %arg2 by #[[$MAP_OUTPUT_FWD]]
// CHECK-NEXT:  rock.gemm %[[OUT]] = tr %[[FILTER]] * %[[IN3]]


func.func @rock_conv2d_bwd_data(%filter: memref<1x1024x1024x1x1xf32>, %input: memref<128x1x1024x14x14xf32>, %output: memref<128x1x1024x14x14xf32>) attributes {kernel = 0 : i32} {
  rock.conv2d_bwd_data(%filter, %input, %output) features = mfma|dot|atomic_add {
    arch = "amdgcn-amd-amdhsa:gfx908",
    blockSize = 256 : i32,
    dilations = [1 : index, 1 : index],
    filter_layout = ["g", "k", "c", "y", "x"],
    gridSize = 900 : i32,
    kernelId = 0 : index,
    input_layout = ["ni", "gi", "ci", "hi", "wi"],
    output_layout = ["no", "go", "ko", "ho", "wo"],
    padding = [0 : index, 0 : index, 0 : index, 0 : index],
    params = #xdlops_gemm_params1,
    strides = [1 : index, 1 : index]
  } : memref<1x1024x1024x1x1xf32>, memref<128x1x1024x14x14xf32>, memref<128x1x1024x14x14xf32>
  return
}

// CHECK-LABEL: func.func {{@rock_conv2d_bwd_data.*%arg0.*%arg1.*%arg2}}
// CHECK-NOT:   rock.conv2d_bwd_data
// CHECK-NEXT:  %[[FIL1:.*]] = rock.transform %arg0 by #[[$MAP_BWD_DATA_FIL1_NO_PAD]]
// CHECK-NEXT:  %[[FIL2:.*]] = rock.transform %[[FIL1]] by #[[$MAP_BWD_DATA_FIL2_NO_PAD]]
// CHECK-NEXT:  %[[FIL3:.*]] = rock.transform %[[FIL2]] by #[[$MAP_BWD_DATA_FIL3_NO_PAD]]
// CHECK-NEXT:  %[[IN1:.*]] = rock.transform %arg1 by #[[$MAP_BWD_DATA_IN1_NO_PAD]]
// CHECK-NEXT:  %[[IN2:.*]] = rock.transform %[[IN1]] by #[[$MAP_BWD_DATA_IN2_NO_PAD]]
// CHECK-NEXT:  %[[IN3:.*]] = rock.transform %[[IN2]] by #[[$MAP_BWD_DATA_IN3_NO_PAD]]
// CHECK-NEXT:  %[[IN4:.*]] = rock.transform %[[IN3]] by #[[$MAP_BWD_DATA_IN4_NO_PAD]]
// CHECK-NEXT:  %[[OUT1:.*]] = rock.transform %arg2 by #[[$MAP_BWD_DATA_OUT1_NO_PAD]]
// CHECK-NEXT:  %[[OUT2:.*]] = rock.transform %[[OUT1]] by #[[$MAP_BWD_DATA_OUT2_NO_PAD]]
// CHECK-NEXT:  %[[OUT3:.*]] = rock.transform %[[OUT2]] by #[[$MAP_BWD_DATA_OUT3_NO_PAD]]
// CHECK-NEXT:  rock.gemm %[[IN4]] = tr %[[FIL3]] * %[[OUT3]]{{.*}}

func.func @rock_conv2d_bwd_data_f16(%filter: memref<1x1024x1024x1x1xf16>, %input: memref<128x1x1024x14x14xf16>, %output: memref<128x1x1024x14x14xf16>) attributes {kernel = 0 : i32} {
rock.conv2d_bwd_data(%filter, %input, %output) features = mfma|dot|atomic_add {
    arch = "amdgcn-amd-amdhsa:gfx908",
    blockSize = 256 : i32,
    dilations = [1 : index, 1 : index],
    filter_layout = ["g", "k", "c", "y", "x"],
    gridSize = 1568 : i32,
    kernelId = 0 : index,
    input_layout = ["ni", "gi", "ci", "hi", "wi"],
    output_layout = ["no", "go", "ko", "ho", "wo"],
    padding = [0 : index, 0 : index, 0 : index, 0 : index],
    params = #xdlops_gemm_params1,
    strides = [1 : index, 1 : index]
  } : memref<1x1024x1024x1x1xf16>, memref<128x1x1024x14x14xf16>, memref<128x1x1024x14x14xf16>
  return
}

// CHECK-LABEL: func.func {{@rock_conv2d_bwd_data_f16.*%arg0.*%arg1.*%arg2}}
// CHECK-NOT:   rock.conv2d_bwd_data
// CHECK-NEXT:  %[[FIL1:.*]] = rock.transform %arg0 by #[[$MAP_BWD_DATA_FIL1_NO_PAD]]
// CHECK-NEXT:  %[[FIL2:.*]] = rock.transform %[[FIL1]] by #[[$MAP_BWD_DATA_FIL2_NO_PAD]]
// CHECK-NEXT:  %[[FIL3:.*]] = rock.transform %[[FIL2]] by #[[$MAP_BWD_DATA_FIL3_NO_PAD]]
// CHECK-NEXT:  %[[IN1:.*]] = rock.transform %arg1 by #[[$MAP_BWD_DATA_IN1_NO_PAD]]
// CHECK-NEXT:  %[[IN2:.*]] = rock.transform %[[IN1]] by #[[$MAP_BWD_DATA_IN2_NO_PAD]]
// CHECK-NEXT:  %[[IN3:.*]] = rock.transform %[[IN2]] by #[[$MAP_BWD_DATA_IN3_NO_PAD]]
// CHECK-NEXT:  %[[IN4:.*]] = rock.transform %[[IN3]] by #[[$MAP_BWD_DATA_IN4_NO_PAD]]
// CHECK-NEXT:  %[[OUT1:.*]] = rock.transform %arg2 by #[[$MAP_BWD_DATA_OUT1_NO_PAD]]
// CHECK-NEXT:  %[[OUT2:.*]] = rock.transform %[[OUT1]] by #[[$MAP_BWD_DATA_OUT2_NO_PAD]]
// CHECK-NEXT:  %[[OUT3:.*]] = rock.transform %[[OUT2]] by #[[$MAP_BWD_DATA_OUT3_NO_PAD]]
// CHECK-NEXT:  rock.gemm %[[IN4]] = tr %[[FIL3]] * %[[OUT3]]{{.*}}

func.func @rock_conv2d_bwd_weight(%filter : memref<1x128x8x3x3xf32>, %input : memref<128x1x8x32x32xf32>, %output : memref<128x1x128x30x30xf32>) {
  rock.conv2d_bwd_weight(%filter, %input, %output) features = none {
    arch = "amdgcn-amd-amdhsa:gfx906",
    blockSize = 64 : i32,
    dilations = [1 : index, 1 : index],
    filter_layout = ["g", "k", "c", "y", "x"],
    gridSize = 4 : i32,
    input_layout = ["ni", "gi", "ci", "hi", "wi"],
    numCU = 64 : i32,
    output_layout = ["no", "go", "ko", "ho", "wo"],
    padding = [0 : index, 0 : index, 0 : index, 0 : index],
    params = #general_gemm_params1,
    strides = [1 : index,  1 : index]
  } : memref<1x128x8x3x3xf32>, memref<128x1x8x32x32xf32>, memref<128x1x128x30x30xf32>
  return
}
// CHECK-LABEL: func.func {{@rock_conv2d_bwd_weight.*%arg0.*%arg1.*%arg2}}
// CHECK-NOT:   rock.conv2d_bwd_weight
// CHECK-NEXT:  %[[FIL1:.*]] = rock.transform %arg0 by #[[$MAP_BWD_WEIGHT_FIL1]]
// CHECK-NEXT:  %[[IN1:.*]] = rock.transform %arg1 by #[[$MAP_INPUT1_FWD]]
// CHECK-NEXT:  %[[IN2:.*]] = rock.transform %[[IN1]] by #[[$MAP_INPUT2_FWD]]
// CHECK-NEXT:  %[[IN3:.*]] = rock.transform %[[IN2]] by #[[$MAP_BWD_WEIGHT_IN3]]
// CHECK-NEXT:  %[[OUT:.*]] = rock.transform %arg2 by #[[$MAP_BWD_WEIGHT_OUT]]
// CHECK-NEXT:  rock.gemm %[[FIL1]] = tr %[[OUT]] * %[[IN3]]{{.*}}

func.func @rock_conv2d_bwd_weight_f16(%filter : memref<1x128x8x3x3xf16>, %input : memref<128x1x8x32x32xf16>, %output : memref<128x1x128x30x30xf16>) {
  rock.conv2d_bwd_weight(%filter, %input, %output) features = none {
    arch = "amdgcn-amd-amdhsa:gfx906",
    blockSize = 64 : i32,
    dilations = [1 : index,  1 : index],
    filter_layout = ["g", "k", "c", "y", "x"],
    gridSize = 4 : i32,
    input_layout = ["ni", "gi", "ci", "hi", "wi"],
    numCU = 64 : i32,
    output_layout = ["no", "go", "ko", "ho", "wo"],
    padding = [0 : index, 0 : index, 0 : index, 0 : index],
    params = #general_gemm_params1,
    strides = [1 : index,  1 : index]
  } : memref<1x128x8x3x3xf16>, memref<128x1x8x32x32xf16>, memref<128x1x128x30x30xf16>
  return
}
// CHECK-LABEL: func.func {{@rock_conv2d_bwd_weight_f16.*%arg0.*%arg1.*%arg2}}
// CHECK-NOT:   rock.conv2d_bwd_weight
// CHECK-NEXT:  %[[FIL1:.*]] = rock.transform %arg0 by #[[$MAP_BWD_WEIGHT_FIL1]]
// CHECK-NEXT:  %[[IN1:.*]] = rock.transform %arg1 by #[[$MAP_INPUT1_FWD]]
// CHECK-NEXT:  %[[IN2:.*]] = rock.transform %[[IN1]] by #[[$MAP_INPUT2_FWD]]
// CHECK-NEXT:  %[[IN3:.*]] = rock.transform %[[IN2]] by #[[$MAP_BWD_WEIGHT_IN3]]
// CHECK-NEXT:  %[[OUT:.*]] = rock.transform %arg2 by #[[$MAP_BWD_WEIGHT_OUT]]
// CHECK-NEXT:  rock.gemm %[[FIL1]] = tr %[[OUT]] * %[[IN3]]{{.*}}<|MERGE_RESOLUTION|>--- conflicted
+++ resolved
@@ -29,17 +29,10 @@
 // CHECK-DAG: #[[$MAP_BWD_WEIGHT_IN3:transform_map[0-9]*]] = {{.*}}by [<PassThrough ["gemmG"] at [0] -> ["gi"] at [1]>, <Merge{128, 30, 30} ["gemmK"] at [1] -> ["ni", "ho", "wo"] at [0, 4, 6]>, <Merge{8, 3, 3} ["gemmN"] at [2] -> ["ci", "y", "x"] at [2, 3, 5]>]
 // CHECK-DAG: #[[$MAP_BWD_WEIGHT_OUT:transform_map[0-9]*]] = {{.*}}by [<PassThrough ["gemmG"] at [0] -> ["go"] at [1]>, <Merge{128, 30, 30} ["gemmK"] at [1] -> ["no", "ho", "wo"] at [0, 3, 4]>, <PassThrough ["gemmM"] at [2] -> ["ko"] at [2]>]
 
-<<<<<<< HEAD
 #general_gemm_params0 = #rock.general_gemm_params<blockSize = 64, kPerBlock = 8, mPerBlock = 128, nPerBlock = 128, kPerThread = 1, mPerThread = 4, nPerThread = 4, kpack = 1, splitKFactor = 1>
 #general_gemm_params1 = #rock.general_gemm_params<blockSize = 64, kPerBlock = 16, mPerBlock = 64, nPerBlock = 64, kPerThread = 1, mPerThread = 4, nPerThread = 4, kpack = 1, splitKFactor = 1>
-#xdlops_gemm_params0 = #rock.xdlops_gemm_params<kpackPerBlock = 8, mPerBlock = 64, nPerBlock = 64, kpack = 1, mPerWave = 32, nPerWave = 32, splitKFactor = 1, forceUnroll = true>
-#xdlops_gemm_params1 = #rock.xdlops_gemm_params<kpackPerBlock = 4, mPerBlock = 128, nPerBlock = 128, kpack = 4, mPerWave = 64, nPerWave = 64, splitKFactor = 1, forceUnroll = true>
-=======
-#general_gemm_params0 = #rock.general_gemm_params<blockSize = 64, kPerBlock = 8, mPerBlock = 128, nPerBlock = 128, kPerThread = 1, mPerThread = 4, nPerThread = 4, kpack = 1>
-#general_gemm_params1 = #rock.general_gemm_params<blockSize = 64, kPerBlock = 16, mPerBlock = 64, nPerBlock = 64, kPerThread = 1, mPerThread = 4, nPerThread = 4, kpack = 1>
-#xdlops_gemm_params0 = #rock.xdlops_gemm_derived_params<kpackPerBlock = 8, mPerBlock = 64, nPerBlock = 64, kpack = 1, mPerWave = 32, nPerWave = 32, mnPerXdl = 32, forceUnroll = true>
-#xdlops_gemm_params1 = #rock.xdlops_gemm_derived_params<kpackPerBlock = 4, mPerBlock = 128, nPerBlock = 128, kpack = 4, mPerWave = 64, nPerWave = 64, mnPerXdl = 32, forceUnroll = true>
->>>>>>> 598f7d11
+#xdlops_gemm_params0 = #rock.xdlops_gemm_derived_params<kpackPerBlock = 8, mPerBlock = 64, nPerBlock = 64, kpack = 1, mPerWave = 32, nPerWave = 32, mnPerXdl = 32, splitKFactor = 1, forceUnroll = true>
+#xdlops_gemm_params1 = #rock.xdlops_gemm_derived_params<kpackPerBlock = 4, mPerBlock = 128, nPerBlock = 128, kpack = 4, mPerWave = 64, nPerWave = 64, mnPerXdl = 32, splitKFactor = 1, forceUnroll = true>
 
 func.func @rock_conv2d(%filter : memref<1x128x8x3x3xf32>, %input : memref<128x1x8x32x32xf32>, %output : memref<128x1x128x30x30xf32>) {
   rock.conv2d(%filter, %input, %output) features = none {
