//===- mlir-miopen-driver.cpp - MLIR MIOpen Dialect Driver ----------------===//
//
// Part of the MLIR Project, under the Apache License v2.0 with LLVM Exceptions.
// See https://llvm.org/LICENSE.txt for license information.
// SPDX-License-Identifier: Apache-2.0 WITH LLVM-exception
//
//===----------------------------------------------------------------------===//
//
// Main entry function for mlir-miopen-driver.
//
//===----------------------------------------------------------------------===//

#include "mlir/Conversion/MIOpenPasses.h"
#include "mlir/Conversion/MIOpenToGPU/MIOpenToGPU.h"
#include "mlir/Dialect/GPU/GPUDialect.h"
#include "mlir/Dialect/MIOpen/Generator/Conv2dGenerator.h"
#include "mlir/Dialect/MIOpen/MIOpen.h"
#include "mlir/Dialect/MIOpen/Passes.h"
#include "mlir/Dialect/MIOpen/Pipeline.h"
#include "mlir/Dialect/StandardOps/IR/Ops.h"
#include "mlir/ExecutionEngine/ROCm/IsaNameParser.h"
#include "mlir/IR/Attributes.h"
#include "mlir/IR/Block.h"
#include "mlir/IR/Builders.h"
#include "mlir/IR/BuiltinOps.h"
#include "mlir/IR/Location.h"
#include "mlir/IR/MLIRContext.h"
#include "mlir/IR/Operation.h"
#include "mlir/IR/Types.h"
#include "mlir/InitAllDialects.h"
#include "mlir/InitAllPasses.h"
#include "mlir/Parser.h"
#include "mlir/Pass/Pass.h"
#include "mlir/Pass/PassManager.h"
#include "mlir/Support/FileUtilities.h"
#include "mlir/Support/LogicalResult.h"

#include "llvm/Support/CommandLine.h"
#include "llvm/Support/InitLLVM.h"
#include "llvm/Support/SourceMgr.h"
#include "llvm/Support/ToolOutputFile.h"
#include "llvm/Support/raw_ostream.h"

#include "bf16convert.hpp"
#include <unordered_map>

using namespace llvm;
using namespace mlir;

static cl::opt<std::string> inputFilename(llvm::cl::Positional,
                                          llvm::cl::desc("<input file>"),
                                          llvm::cl::init("-"));

static cl::opt<std::string> outputFilename("o", cl::desc("Output filename"),
                                           cl::value_desc("filename"),
                                           cl::init("-"));

<<<<<<< HEAD
static cl::opt<mlir::miopen::ConvOpType> operation(
    "operation", cl::desc("Convolution operation,"),
    cl::values(clEnumValN(miopen::ConvOpType::Fwd, "conv2d",
                          "Forward convolution"),
               clEnumValN(miopen::ConvOpType::BwdData, "conv2d_bwd_data",
                          "Backpropogate convolution data"),
               clEnumValN(miopen::ConvOpType::BwdWeight, "conv2d_bwd_weight",
                          "Backpropogate convolution weights")),
    cl::value_desc("convolution type"), cl::init(miopen::ConvOpType::Fwd));

static cl::opt<std::string>
    arch("arch",
         cl::desc("amdgpu architecture, eg: gfx803, gfx900, gfx906, gfx908"),
         cl::value_desc("GFX architecture string"), cl::init("gfx906"));

=======
>>>>>>> 3e1f546c
static cl::opt<std::string>
    perfConfig("perf_config",
               cl::desc("performance config data used for tuning"),
               cl::value_desc("Serialized tuning parameters"), cl::init(""));

static cl::opt<int> blockSize("block_size", cl::desc("Block size"),
                              cl::value_desc("Block size"), cl::init(0));

static cl::opt<int> gridSize("grid_size", cl::desc("Grid size"),
                             cl::value_desc("Grid size"), cl::init(0));

// Set up lowering pipeline.
// The default lowering pipeline compiles down to GPU dialect.
// The output of the pipeline can be piped to mlir-rocm-runner for execution.
//
// When users specify "-c -target=rocdl", compiles down to LLVM dialect.
// The output of the pipeline can be piped to mlir-translate for translation to
// LLVM IR.
static cl::opt<bool> miopenBuiltinPipeline(
    "miopen_pipeline", cl::desc("Compile with the specified pipeline"),
    cl::value_desc("By default, compiles down to GPU dialect. Set "
                   "-target=rocdl compiles to ROCDL dialect."),
    cl::init(false));

static cl::alias
    aliasMIOpenBuiltinPipeline("c", cl::aliasopt(miopenBuiltinPipeline));

static cl::opt<bool>
    highLevelPipeline("high_level_pipeline",
                      cl::desc("Compile with the specified pipeline"),
                      cl::init(false));

static cl::alias aliasHighLevelPipeline("hlp", cl::aliasopt(highLevelPipeline));

static cl::opt<std::string> loweringTargetDialect(
    "target",
    cl::desc("By default, compiles down to GPU dialect. Set "
             "-target=rocdl compiles to ROCDL dialect."),
    cl::value_desc("Target dialect"), cl::init("gpu"));

static cl::opt<int> deviceNum(
    "device",
    cl::desc("Device index on which to run the kernel (only with host code)"),
    cl::value_desc("Between 0 and number of GPUs on system. "
                   "Omission leaves current device intact."));
static cl::alias deviceShort("dev", cl::aliasopt(deviceNum));

namespace test {
void registerTestDialect(DialectRegistry &);
} // namespace test

<<<<<<< HEAD
static void correctParameters() {
  std::string filterLayoutValue = filterLayout.getValue();
  std::string inputLayoutValue = inputLayout.getValue();
  std::string outputLayoutValue = outputLayout.getValue();
  if (filterLayoutValue.size() == 4) { // yxcgk not implement yet
    if (filterLayoutValue == "kcyx")
      filterLayout.setValue("gkcyx");
    else if (filterLayoutValue == "kyxc")
      filterLayout.setValue("gkyxc");
    else
      filterLayout.setValue("g" + filterLayoutValue);
  }
  if (outputLayoutValue.size() == 4) {
    if (outputLayoutValue == "nkhw")
      outputLayout.setValue("ngkhw");
    else if (outputLayoutValue == "nhwk")
      outputLayout.setValue("nhwgk");
    else
      outputLayout.setValue("g" + outputLayoutValue);
  }

  if (inputLayoutValue.size() == 4) {
    if (inputLayoutValue == "nchw")
      inputLayout.setValue("ngchw");
    else if (inputLayoutValue == "nhwc")
      inputLayout.setValue("nhwgc");
    else
      inputLayout.setValue("g" + inputLayoutValue);
  }

  // we can use paddingHeight or paddingHeightLeft + paddingHeightRight
  // if use paddingHeight , paddingHeightLeft and paddingHeightRight =
  // paddingHeight if use paddingHeightLeft + paddingHeightRight , please
  // assigne value
  if (paddingHeight.getValue() > 0) {
    if (paddingHeightLeft.getValue() == 0 &&
        paddingHeightRight.getValue() == 0) {
      paddingHeightLeft.setValue(paddingHeight.getValue());
      paddingHeightRight.setValue(paddingHeight.getValue());
    } else {
      if (paddingHeightLeft.getValue() != paddingHeight.getValue() ||
          paddingHeightRight.getValue() != paddingHeight.getValue()) {
        llvm::errs()
            << "you can't use both padding_h and (padding_h_l,padding_h_r).\n";
      }
    }
  }

  // we can use paddingWidth or paddingWidthLeft + paddingWidthRight
  // if use paddingWidth , paddingWidthLeft and paddingWidthRight = paddingWidth
  // if use paddingWidthLeft + paddingWidthRight , please assigne value
  if (paddingWidth.getValue() > 0) {
    if (paddingWidthLeft.getValue() == 0 && paddingWidthRight.getValue() == 0) {
      paddingWidthLeft.setValue(paddingWidth.getValue());
      paddingWidthRight.setValue(paddingWidth.getValue());
    } else {
      if (paddingWidthLeft.getValue() != paddingWidth.getValue() ||
          paddingWidthRight.getValue() != paddingWidth.getValue()) {
        llvm::errs()
            << "you can't use both padding_w and (padding_w_l,padding_w_r).\n";
      }
    }
  }

  // adjust the padding size
  // getOutputDim can give us correct output size
  // output size = input size+ padding size
  // then -(filter size-1) * dilation size -1
  // ,/ stride size and add 1
  auto getOutputDim = [](int64_t inputLen, int64_t filLen, int leftPadLen,
                         int rightPadLen, int strideLen, int dilLen) {
    return (inputLen + leftPadLen + rightPadLen - (filLen - 1) * dilLen - 1) /
               strideLen +
           1;
  };

  int hi = inputHeight.getValue();
  int y = filterHeight.getValue();
  int in_left_pad_h = paddingHeightLeft.getValue();
  int conv_stride_h = strideHeight.getValue();
  int conv_dilation_h = dilationHeight.getValue();
  int ho = getOutputDim(hi, y, in_left_pad_h, paddingHeightRight.getValue(),
                        conv_stride_h, conv_dilation_h);
  int hi_padded = 1 + (y - 1) * conv_dilation_h + (ho - 1) * conv_stride_h;
  // we got correct output size via getOutputDim, before adjusting size
  // we have original output size from user , but we need to check the padding
  // size so we use output size to calculate original input size add pad size,
  // hi_padded if hi_padded is equal to hi + in_left_pad_h , no adjusting but if
  // not equal, need extra padding hi_padded - (hi + in_left_pad_h)
  int in_right_pad_h =
      hi_padded > (hi + in_left_pad_h) ? hi_padded - (hi + in_left_pad_h) : 0;
  paddingHeightRight.setValue(in_right_pad_h);

  int wi = inputWidth.getValue();
  int x = filterWidth.getValue();
  int in_left_pad_w = paddingWidthLeft.getValue();
  int conv_stride_w = strideWidth.getValue();
  int conv_dilation_w = dilationWidth.getValue();
  int wo = getOutputDim(wi, x, in_left_pad_w, paddingWidthRight.getValue(),
                        conv_stride_w, conv_dilation_w);

  int wi_padded = 1 + (x - 1) * conv_dilation_w + (wo - 1) * conv_stride_w;
  int in_right_pad_w =
      wi_padded > (wi + in_left_pad_w) ? wi_padded - (wi + in_left_pad_w) : 0;
  paddingWidthRight.setValue(in_right_pad_w);
}

static void verifyLayout() {
  std::string filterLayoutValue = filterLayout.getValue();
  std::string inputLayoutValue = inputLayout.getValue();

  if (filterLayoutValue.find("yx") == std::string::npos &&
      filterLayoutValue.find("xy") == std::string::npos) {
    llvm::errs() << "Unsupported filter layout: disjointed yx!\n";
    exit(1);
  }

  if (inputLayoutValue.find("hw") == std::string::npos &&
      inputLayoutValue.find("wh") == std::string::npos) {

    llvm::errs() << "Unsupported input layout: disjointed hw!\n";
    exit(1);
  }
}

static void populateDefaults() {
  // arch is a required field to make lowering succeed. However,
  // 1. mlir-miopen-lib get it from client
  // 2. mlir-rocm-runner get it from the host machine
  // We don't particularly care about this field in the lowering
  // process unless it is tuning related. Therefore, setting this
  // field to a default value regardless.
  arch.setValue("amdgcn-amd-amdhsa:gfx900");

  if (populateDefaultValues == true) {
    if (xdlopsV2.getValue() == false) {
      groupSize.setValue(1);
      batchSize.setValue(128);
      inputChannel.setValue(8);
      outputChannel.setValue(128);
      inputHeight.setValue(32);
      inputWidth.setValue(32);
      filterHeight.setValue(3);
      filterWidth.setValue(3);
      dilationHeight.setValue(1);
      dilationWidth.setValue(1);
      strideHeight.setValue(1);
      strideWidth.setValue(1);
      paddingHeightLeft.setValue(0);
      paddingHeightRight.setValue(0);
      paddingWidthLeft.setValue(0);
      paddingWidthRight.setValue(0);
    } else {
      groupSize.setValue(1);
      batchSize.setValue(128);
      inputChannel.setValue(1024);
      outputChannel.setValue(1024);
      inputHeight.setValue(14);
      inputWidth.setValue(14);
      filterHeight.setValue(1);
      filterWidth.setValue(1);
      dilationHeight.setValue(1);
      dilationWidth.setValue(1);
      strideHeight.setValue(1);
      strideWidth.setValue(1);
      paddingHeightLeft.setValue(0);
      paddingHeightRight.setValue(0);
      paddingWidthLeft.setValue(0);
      paddingWidthRight.setValue(0);
      num_cu.setValue(120);
      arch.setValue("amdgcn-amd-amdhsa:gfx908");
    }
  }

  if (xdlopsV2.getValue() == true) {
    num_cu.setValue(120);
    arch.setValue("amdgcn-amd-amdhsa:gfx908");
  }

  if (outputHeight.getNumOccurrences() == 0) {
    outputHeight.setValue(Conv2dGenerator::outputDim(
        inputHeight.getValue(), filterHeight.getValue(),
        paddingHeightLeft.getValue(), paddingHeightRight.getValue(),
        strideHeight.getValue(), dilationHeight.getValue()));
  }
  if (outputWidth.getNumOccurrences() == 0) {
    outputWidth.setValue(Conv2dGenerator::outputDim(
        inputWidth.getValue(), filterWidth.getValue(),
        paddingWidthLeft.getValue(), paddingWidthRight.getValue(),
        strideWidth.getValue(), dilationWidth.getValue()));
  }
}

static LogicalResult detectMissingArguments() {
  const static std::vector<const cl::opt<int64_t> *> requiredArgs = {
      &groupSize,  &batchSize,     &inputChannel, &inputHeight,
      &inputWidth, &outputChannel, &filterWidth,  &filterHeight};
  for (auto *arg : requiredArgs) {
    if (arg->getValue() < 0) {
      llvm::errs() << "Value for: " << arg->ArgStr << " not specified\n";
      return failure();
    }
  }
  return success();
}

static FuncOp makeFuncDecl(OpBuilder &builder, StringRef funcName,
                           TypeRange inputs, TypeRange results) {
  auto func = FuncOp::create(builder.getUnknownLoc(), funcName,
                             builder.getFunctionType(inputs, results));
  func.sym_visibilityAttr(builder.getStringAttr("private"));
  return func;
}

static mlir::Value allocAndInitializeTensor(OpBuilder &builder, Block *block,
                                            mlir::Type dataType,
                                            mlir::FuncOp &mcpuMemset5DFuncOp,
                                            mlir::MemRefType &memRefType,
                                            mlir::Value &memsetMinValue,
                                            mlir::Value &memsetMaxValue,
                                            arith::ConstantIntOp &seedValue) {
  auto fiveDimUnknownSizeMemRefType =
      MemRefType::get({-1, -1, -1, -1, -1}, dataType);

  // Emit CPU alloc
  auto cpuAllocOp =
      builder.create<memref::AllocOp>(builder.getUnknownLoc(), memRefType);
  block->push_back(cpuAllocOp);

  // Emit memref cast
  auto cpuMemRefCastOp = builder.create<memref::CastOp>(
      builder.getUnknownLoc(), cpuAllocOp, fiveDimUnknownSizeMemRefType);
  block->push_back(cpuMemRefCastOp);

  // Populate initial values
  auto cpuMemsetOp = builder.create<CallOp>(
      builder.getUnknownLoc(), mcpuMemset5DFuncOp,
      ValueRange{cpuMemRefCastOp, memsetMinValue, memsetMaxValue, seedValue});
  block->push_back(cpuMemsetOp);

  return cpuAllocOp;
}

static FuncOp createConvertTensor(ModuleOp &module, OpBuilder &builder,
                                  mlir::MemRefType &originalMemRefType,
                                  mlir::MemRefType &convertedMemRefType) {
  std::string funcName = "convert_tensor";
  auto originalMemRefShape = originalMemRefType.getShape();
  funcName += std::to_string(originalMemRefShape[0]);
  for (unsigned i = 1; i < originalMemRefShape.size(); ++i) {
    auto dim = originalMemRefShape[i];
    funcName += "x" + std::to_string(dim);
  }
  auto originalDataType = originalMemRefType.getElementType();
  if (originalDataType == builder.getF32Type())
    funcName += "xf32";
  else if (originalDataType == builder.getF16Type())
    funcName += "xf16";
  else
    funcName += "xi16";

  FuncOp convertFuncOp;
  // Does a conversion function already exist?
  auto walkResult = module.walk([&](FuncOp funcOp) -> WalkResult {
    if (funcOp.getName() == funcName) {
      convertFuncOp = funcOp;
      return WalkResult::interrupt();
    }
    return WalkResult::advance();
  });
  if (walkResult.wasInterrupted()) { // Reuse an existing function
    return convertFuncOp;
  }

  // Otherwise create a new conversion function
  auto convertResultFuncOp = FuncOp::create(
      builder.getUnknownLoc(), StringRef(funcName),
      builder.getFunctionType({originalMemRefType, convertedMemRefType}, {}));
  module.push_back(convertResultFuncOp);

  // Construct a new Block.
  Block *block = convertResultFuncOp.addEntryBlock();

  // Insert loop to convert data.
  auto printMemRefShape = convertedMemRefType.getShape();
  auto zero = builder.create<arith::ConstantIndexOp>(builder.getUnknownLoc(), 0);
  auto one = builder.create<arith::ConstantIndexOp>(builder.getUnknownLoc(), 1);
  block->push_back(zero);
  block->push_back(one);
  SmallVector<mlir::Value, 4> boundVector;
  SmallVector<mlir::scf::ForOp, 4> loopOpVector;
  SmallVector<mlir::Value, 4> loopIVVector;

  // Emit loop bounds.
  for (unsigned i = 0; i < printMemRefShape.size(); ++i) {
    auto dim = printMemRefShape[i];
    auto bound = builder.create<arith::ConstantIndexOp>(builder.getUnknownLoc(), dim);
    block->push_back(bound);
    boundVector.push_back(bound);
  }

  // Emit loops.
  for (unsigned i = 0; i < printMemRefShape.size(); ++i) {
    if (i == 0) {
      auto loopOp = builder.create<scf::ForOp>(builder.getUnknownLoc(), zero,
                                               boundVector[i], one);
      block->push_back(loopOp);
      loopOpVector.push_back(loopOp);
      loopIVVector.push_back(loopOp.getInductionVar());
    } else {
      auto lb = OpBuilder::atBlockBegin(
          loopOpVector[loopOpVector.size() - 1].getBody());
      auto loopOp = lb.create<scf::ForOp>(builder.getUnknownLoc(), zero,
                                          boundVector[i], one);
      loopOpVector.push_back(loopOp);
      loopIVVector.push_back(loopOp.getInductionVar());
    }
  }

  // Emit loop body in the innermost loop.
  auto innermostLoopBuilder =
      OpBuilder::atBlockBegin(loopOpVector[loopOpVector.size() - 1].getBody());
  auto convertedDataType = convertedMemRefType.getElementType();
  auto arguments = convertResultFuncOp.getArguments();
  mlir::Value sourceMemRef = arguments[0];
  mlir::Value convertedMemRef = arguments[1];
  mlir::Value sourceValue = innermostLoopBuilder.create<memref::LoadOp>(
      builder.getUnknownLoc(), originalDataType, sourceMemRef, loopIVVector);
  mlir::Value convertedValue;
  if (originalDataType == convertedDataType) {
    convertedValue = sourceValue;
  } else {
    auto f16Type = builder.getF16Type();
    auto f32Type = builder.getF32Type();
    // f16->f32, emit fpext
    if (originalDataType == f16Type && convertedDataType == f32Type)
      convertedValue = innermostLoopBuilder.create<arith::ExtFOp>(
          builder.getUnknownLoc(), sourceValue, f32Type);
    // f32->f16, emit fptrunc
    else if (originalDataType == f32Type && convertedDataType == f16Type)
      convertedValue = innermostLoopBuilder.create<arith::TruncFOp>(
          builder.getUnknownLoc(), sourceValue, f16Type);
    else if (originalDataType == builder.getIntegerType(16))
      // Treat I16 as BF16.
      // TBD: Implement proper conversion logic. Force cast for now.
      convertedValue = innermostLoopBuilder.create<arith::SIToFPOp>(
          builder.getUnknownLoc(), sourceValue, f32Type);
  }
  innermostLoopBuilder.create<memref::StoreOp>(builder.getUnknownLoc(), convertedValue,
                                       convertedMemRef, loopIVVector);

  // Emit return op.
  auto returnOp =
      builder.create<ReturnOp>(builder.getUnknownLoc(), ValueRange{});
  block->push_back(returnOp);

  return convertResultFuncOp;
}

// Alloc CPU memory of f32 and copy values from sourceOriginalAllocOp
static mlir::Value
allocAndCopyTensor(ModuleOp &module, OpBuilder &builder, Block *block,
                   mlir::FuncOp &mcpuMemCopy5DFuncOp,
                   mlir::Value sourceOriginalAllocOp,
                   const SmallVector<int64_t, 5> &sourceDimension) {
  auto sourceMemRefType =
      sourceOriginalAllocOp.getType().template dyn_cast<MemRefType>();
  auto dataType = sourceMemRefType.getElementType();

  if (dataType == builder.getF32Type())
    return sourceOriginalAllocOp;

  auto floatType = builder.getF32Type();
  auto fiveDimUnknownSizeFloatType =
      MemRefType::get({-1, -1, -1, -1, -1}, floatType);

  // Emit CPU alloc of Float type
  auto floatMemRefType = MemRefType::get(
      ArrayRef<int64_t>(sourceDimension.begin(), sourceDimension.end()),
      floatType);
  auto cpuAllocOp =
      builder.create<memref::AllocOp>(builder.getUnknownLoc(), floatMemRefType);
  block->push_back(cpuAllocOp);

  if (dataType == builder.getF16Type()) { // f16
    // Create conversion routine
    auto convertResultFuncOp =
        createConvertTensor(module, builder, sourceMemRefType, floatMemRefType);
    auto convertResultCallOp =
        builder.create<CallOp>(builder.getUnknownLoc(), convertResultFuncOp,
                               ValueRange{sourceOriginalAllocOp, cpuAllocOp});
    block->push_back(convertResultCallOp);
  } else { // bf16
    // Emit memref cast
    auto cpuMemRefCastOp = builder.create<memref::CastOp>(
        builder.getUnknownLoc(), cpuAllocOp, fiveDimUnknownSizeFloatType);
    block->push_back(cpuMemRefCastOp);

    auto sourceUnknownSizeMemRefType =
        MemRefType::get({-1, -1, -1, -1, -1}, dataType);
    auto sourceMemRefCastOp = builder.create<memref::CastOp>(
        builder.getUnknownLoc(), sourceOriginalAllocOp,
        sourceUnknownSizeMemRefType);
    block->push_back(sourceMemRefCastOp);

    // Copy values of sourceAllocOp into cpuAllocOp
    auto cpuMemCopyCallOp =
        builder.create<CallOp>(builder.getUnknownLoc(), mcpuMemCopy5DFuncOp,
                               ValueRange{sourceMemRefCastOp, cpuMemRefCastOp});
    block->push_back(cpuMemCopyCallOp);
  }

  return cpuAllocOp;
}

static FuncOp
createCPUConvolution(ModuleOp &module, OpBuilder &builder,
                     const mlir::Conv2dGenerator::Config &genConfig) {
  auto filterDimension = genConfig.filterDimension;
  auto inputDimension = genConfig.inputDimension;
  auto outputDimension = genConfig.outputDimension;
  auto convOpType = genConfig.operation;

  auto floatType = builder.getF32Type();
  auto filterMemRefType = MemRefType::get(
      ArrayRef<int64_t>(filterDimension.begin(), filterDimension.end()),
      floatType);
  auto inputMemRefType = MemRefType::get(
      ArrayRef<int64_t>(inputDimension.begin(), inputDimension.end()),
      floatType);
  auto outputMemRefType = MemRefType::get(
      ArrayRef<int64_t>(outputDimension.begin(), outputDimension.end()),
      floatType);

  // Create conv2d_host function
  auto cpuConvFuncOp = FuncOp::create(
      builder.getUnknownLoc(), StringRef("conv2d_host"),
      builder.getFunctionType(
          {filterMemRefType, inputMemRefType, outputMemRefType}, {}));
  module.push_back(cpuConvFuncOp);

  // Construct a new Block.
  Block *cpuConvBlock = cpuConvFuncOp.addEntryBlock();

  // Emit memref_cast.
  // %a0 = memref_cast %arg0 : memref<128x8x3x3xf32> to memref<*xf32>
  // %a1 = memref_cast %arg1 : memref<128x8x32x32xf32> to memref<*xf32>
  // %a2 = memref_cast %arg2 : memref<128x128x30x30xf32> to memref<*xf32>
  auto unrankedMemRefType =
      UnrankedMemRefType::get(filterMemRefType.getElementType(), 0);

  auto filterMemRefCastOp = builder.create<memref::CastOp>(
      builder.getUnknownLoc(), cpuConvBlock->getArgument(0),
      unrankedMemRefType);
  auto inputMemRefCastOp = builder.create<memref::CastOp>(
      builder.getUnknownLoc(), cpuConvBlock->getArgument(1),
      unrankedMemRefType);
  auto outputMemRefCastOp = builder.create<memref::CastOp>(
      builder.getUnknownLoc(), cpuConvBlock->getArgument(2),
      unrankedMemRefType);
  cpuConvBlock->push_back(filterMemRefCastOp);
  cpuConvBlock->push_back(inputMemRefCastOp);
  cpuConvBlock->push_back(outputMemRefCastOp);

  // Emit ConstantIntOps to be used for strides, paddings and dilations
  auto intType = builder.getIntegerType(32);

  auto strideHeightConstantOp = builder.create<arith::ConstantIntOp>(
      builder.getUnknownLoc(), genConfig.strideHeight, intType);

  auto strideWidthConstantOp = builder.create<arith::ConstantIntOp>(
      builder.getUnknownLoc(), genConfig.strideWidth, intType);

  auto paddingHeightLeftConstantOp = builder.create<arith::ConstantIntOp>(
      builder.getUnknownLoc(), genConfig.paddingHeightLeft, intType);

  auto paddingHeightRightConstantOp = builder.create<arith::ConstantIntOp>(
      builder.getUnknownLoc(), genConfig.paddingHeightRight, intType);

  auto paddingWidthLeftConstantOp = builder.create<arith::ConstantIntOp>(
      builder.getUnknownLoc(), genConfig.paddingWidthLeft, intType);

  auto paddingWidthRightConstantOp = builder.create<arith::ConstantIntOp>(
      builder.getUnknownLoc(), genConfig.paddingWidthRight, intType);

  auto dilationHeightConstantOp = builder.create<arith::ConstantIntOp>(
      builder.getUnknownLoc(), genConfig.dilationHeight, intType);

  auto dilationWidthConstantOp = builder.create<arith::ConstantIntOp>(
      builder.getUnknownLoc(), genConfig.dilationWidth, intType);

  cpuConvBlock->push_back(strideHeightConstantOp);
  cpuConvBlock->push_back(strideWidthConstantOp);
  cpuConvBlock->push_back(paddingHeightLeftConstantOp);
  cpuConvBlock->push_back(paddingHeightRightConstantOp);
  cpuConvBlock->push_back(paddingWidthLeftConstantOp);
  cpuConvBlock->push_back(paddingWidthRightConstantOp);
  cpuConvBlock->push_back(dilationHeightConstantOp);
  cpuConvBlock->push_back(dilationWidthConstantOp);

  // Emit ConstantIndex ops
  // %c_0 = constant 0 : index
  // %c_1 = constant 1 : index
  // %c_2 = constant 2 : index
  // %c_3 = constant 3 : index
  // %c_4 = constant 4 : index
  std::vector<arith::ConstantIndexOp> indexOpVec;
  for (int i = 0; i < 5; i++) {
    auto indexOp = builder.create<arith::ConstantIndexOp>(builder.getUnknownLoc(), i);
    cpuConvBlock->push_back(indexOp);
    indexOpVec.push_back(indexOp);
  }

  auto charType = builder.getIntegerType(8);
  // Emit Constant ops for letters used in layouts
  //  these numbers are ascii codes , g = 103, k = 107
  //  %g = constant 103: i8
  //  %k = constant 107 : i8
  //  %c = constant 99 : i8
  //  %y = constant 121 : i8
  //  %x = constant 120 : i8
  //  %n = constant 110 : i8
  //  %h = constant 104 : i8
  //  %w = constant 119 : i8
  auto kConstantOp =
      builder.create<arith::ConstantIntOp>(builder.getUnknownLoc(), 'k', charType);

  auto cConstantOp =
      builder.create<arith::ConstantIntOp>(builder.getUnknownLoc(), 'c', charType);

  auto yConstantOp =
      builder.create<arith::ConstantIntOp>(builder.getUnknownLoc(), 'y', charType);

  auto xConstantOp =
      builder.create<arith::ConstantIntOp>(builder.getUnknownLoc(), 'x', charType);

  auto nConstantOp =
      builder.create<arith::ConstantIntOp>(builder.getUnknownLoc(), 'n', charType);

  auto hConstantOp =
      builder.create<arith::ConstantIntOp>(builder.getUnknownLoc(), 'h', charType);

  auto wConstantOp =
      builder.create<arith::ConstantIntOp>(builder.getUnknownLoc(), 'w', charType);

  auto gConstantOp =
      builder.create<arith::ConstantIntOp>(builder.getUnknownLoc(), 'g', charType);

  cpuConvBlock->push_back(gConstantOp);
  cpuConvBlock->push_back(kConstantOp);
  cpuConvBlock->push_back(cConstantOp);
  cpuConvBlock->push_back(yConstantOp);
  cpuConvBlock->push_back(xConstantOp);
  cpuConvBlock->push_back(nConstantOp);
  cpuConvBlock->push_back(hConstantOp);
  cpuConvBlock->push_back(wConstantOp);

  std::unordered_map<char, arith::ConstantIntOp> layoutConstOps;
  layoutConstOps['g'] = gConstantOp;
  layoutConstOps['k'] = kConstantOp;
  layoutConstOps['c'] = cConstantOp;
  layoutConstOps['y'] = yConstantOp;
  layoutConstOps['x'] = xConstantOp;
  layoutConstOps['n'] = nConstantOp;
  layoutConstOps['h'] = hConstantOp;
  layoutConstOps['w'] = wConstantOp;

  // %3   = alloca() : memref<5xi8>
  // %4   = alloca() : memref<5xi8>
  // %5   = alloca() : memref<5xi8>
  SmallVector<int64_t, 5> layoutVector({5});
  auto layoutMemRefType = MemRefType::get(
      ArrayRef<int64_t>(layoutVector.begin(), layoutVector.end()), charType);
  auto filLayoutAllocOp =
      builder.create<memref::AllocaOp>(builder.getUnknownLoc(), layoutMemRefType);
  auto inLayoutAllocOp =
      builder.create<memref::AllocaOp>(builder.getUnknownLoc(), layoutMemRefType);
  auto outLayoutAllocOp =
      builder.create<memref::AllocaOp>(builder.getUnknownLoc(), layoutMemRefType);
  cpuConvBlock->push_back(filLayoutAllocOp);
  cpuConvBlock->push_back(inLayoutAllocOp);
  cpuConvBlock->push_back(outLayoutAllocOp);

  // Store layouts into layoutAllocOp
  // store %k, %3[%c_0]: memref<5xi32>
  std::string fil_layout = genConfig.filterLayout;
  std::string in_layout = genConfig.inputLayout;
  std::string out_layout = genConfig.outputLayout;
  for (int i = 0; i < 5; i++) {
    auto storeOp = builder.create<memref::StoreOp>(
        builder.getUnknownLoc(), layoutConstOps[fil_layout[i]],
        filLayoutAllocOp, ValueRange{indexOpVec[i]});
    cpuConvBlock->push_back(storeOp);
  }

  for (int i = 0; i < 5; i++) {
    auto storeOp = builder.create<memref::StoreOp>(
        builder.getUnknownLoc(), layoutConstOps[in_layout[i]], inLayoutAllocOp,
        ValueRange{indexOpVec[i]});
    cpuConvBlock->push_back(storeOp);
  }

  for (int i = 0; i < 5; i++) {
    auto storeOp = builder.create<memref::StoreOp>(
        builder.getUnknownLoc(), layoutConstOps[out_layout[i]],
        outLayoutAllocOp, ValueRange{indexOpVec[i]});
    cpuConvBlock->push_back(storeOp);
  }

  // Emit memref_cast
  // %6 = memref_cast %3 : memref<5xi8> to memref<*xi8>
  // %7 = memref_cast %4 : memref<5xi8> to memref<*xi8>
  // %8 = memref_cast %5 : memref<5xi8> to memref<*xi8>
  auto unrankedLayoutMemRefType = UnrankedMemRefType::get(charType, 0);
  auto filLayoutMemRefCastOp = builder.create<memref::CastOp>(
      builder.getUnknownLoc(), filLayoutAllocOp, unrankedLayoutMemRefType);
  auto inLayoutMemRefCastOp = builder.create<memref::CastOp>(
      builder.getUnknownLoc(), inLayoutAllocOp, unrankedLayoutMemRefType);
  auto outLayoutMemRefCastOp = builder.create<memref::CastOp>(
      builder.getUnknownLoc(), outLayoutAllocOp, unrankedLayoutMemRefType);

  cpuConvBlock->push_back(filLayoutMemRefCastOp);
  cpuConvBlock->push_back(inLayoutMemRefCastOp);
  cpuConvBlock->push_back(outLayoutMemRefCastOp);

  std::string mcpuFuncName;

  switch (convOpType) {
  case mlir::miopen::ConvOpType::Fwd:
    mcpuFuncName = "mcpuConv2d";
    break;
  case miopen::ConvOpType::BwdData:
    mcpuFuncName = "mcpuConv2dBwdData";
    break;
  case miopen::ConvOpType::BwdWeight:
    mcpuFuncName = "mcpuConv2dBwdWeight";
    break;
  }

  // Emit cpu convolution function call op
  auto mcpuConv2dFuncOp =
      makeFuncDecl(builder, mcpuFuncName,
                   {unrankedMemRefType, unrankedMemRefType, unrankedMemRefType,
                    unrankedLayoutMemRefType, unrankedLayoutMemRefType,
                    unrankedLayoutMemRefType, intType, intType, intType,
                    intType, intType, intType, intType, intType},
                   {});

  auto mcpuConv2dCallOp = builder.create<CallOp>(
      builder.getUnknownLoc(), mcpuConv2dFuncOp,
      ValueRange{filterMemRefCastOp, inputMemRefCastOp, outputMemRefCastOp,
                 filLayoutMemRefCastOp, inLayoutMemRefCastOp,
                 outLayoutMemRefCastOp, strideHeightConstantOp,
                 strideWidthConstantOp, paddingHeightLeftConstantOp,
                 paddingHeightRightConstantOp, paddingWidthLeftConstantOp,
                 paddingWidthRightConstantOp, dilationHeightConstantOp,
                 dilationWidthConstantOp});

  module.push_back(mcpuConv2dFuncOp);
  cpuConvBlock->push_back(mcpuConv2dCallOp);

  // Emit return op
  auto cpuConvFuncOpReturnOp =
      builder.create<ReturnOp>(builder.getUnknownLoc(), ValueRange{});
  cpuConvBlock->push_back(cpuConvFuncOpReturnOp);

  return cpuConvFuncOp;
}

// Cconvert CPU results of f32 to f16 or bf16
static mlir::Value
getConvertedCpuResults(ModuleOp &module, OpBuilder &builder, Block *block,
                       mlir::Value cpuOriginalAllocOp,
                       mlir::MemRefType &convertedMemRefType) {
  auto dataType = convertedMemRefType.getElementType();

  if (dataType == builder.getF32Type())
    return cpuOriginalAllocOp;

  // Emit allocOp for converted CPU results.
  auto cpuConvertedResults =
      builder.create<memref::AllocOp>(builder.getUnknownLoc(), convertedMemRefType);
  block->push_back(cpuConvertedResults);

  if (dataType == builder.getF16Type()) { // f16
    auto originalMemRefType =
        cpuOriginalAllocOp.getType().template dyn_cast<MemRefType>();

    // Create conversion routine f32->f16
    auto convertFuncOp = createConvertTensor(
        module, builder, originalMemRefType, convertedMemRefType);
    auto convertResultCallOp = builder.create<CallOp>(
        builder.getUnknownLoc(), convertFuncOp,
        ValueRange{cpuOriginalAllocOp, cpuConvertedResults});
    block->push_back(convertResultCallOp);
  } else { // bf16
    StringRef convertFuncName = "mcpuMem5DFloatConvertBF16";

    auto fiveDimUnknownSizeMemRefFloat =
        MemRefType::get({-1, -1, -1, -1, -1}, builder.getF32Type());
    auto fiveDimUnknownSizeMemRefType =
        MemRefType::get({-1, -1, -1, -1, -1}, dataType);

    auto convertFuncOp = makeFuncDecl(
        builder, convertFuncName,
        {fiveDimUnknownSizeMemRefFloat, fiveDimUnknownSizeMemRefType}, {});
    module.push_back(convertFuncOp);

    // Emit memref cast
    auto cpuConvertedMemRefCastOp = builder.create<memref::CastOp>(
        builder.getUnknownLoc(), cpuConvertedResults,
        fiveDimUnknownSizeMemRefType);
    block->push_back(cpuConvertedMemRefCastOp);

    // Emit memref_cast
    auto cpuOrigianlMemRefCastOp = builder.create<memref::CastOp>(
        builder.getUnknownLoc(), cpuOriginalAllocOp,
        fiveDimUnknownSizeMemRefFloat);
    block->push_back(cpuOrigianlMemRefCastOp);

    // Emit function call to convert Cpu results from F32 to desired data type
    auto convertCallOp = builder.create<CallOp>(
        builder.getUnknownLoc(), convertFuncOp,
        ValueRange{cpuOrigianlMemRefCastOp, cpuConvertedMemRefCastOp});
    block->push_back(convertCallOp);
  }
  return cpuConvertedResults;
}

static FuncOp createVerifyFuncOp(ModuleOp &module, OpBuilder &builder,
                                 const SmallVector<int64_t, 5> &outputDimension,
                                 mlir::Value cpuAllocOp,
                                 mlir::Value gpuAllocOp) {
  // Emit verify_results function call
  auto outputMemRefType = cpuAllocOp.getType().template dyn_cast<MemRefType>();

  auto verifyFuncOp = FuncOp::create(
      builder.getUnknownLoc(), StringRef("verify_results"),
      builder.getFunctionType({outputMemRefType, outputMemRefType}, {}));
  module.push_back(verifyFuncOp);

  // Emit verification logic.
  // Create a new block
  Block *verifyResultsBlock = verifyFuncOp.addEntryBlock();

  // %c0 = constant 0: index
  auto c0IndexOp = builder.create<arith::ConstantIndexOp>(builder.getUnknownLoc(), 0);
  verifyResultsBlock->push_back(c0IndexOp);

  // %result = alloca() : memref<1xi32>
  SmallVector<int64_t, 1> oneElementVector({1});
  auto resultMemRefType = MemRefType::get(
      ArrayRef<int64_t>(oneElementVector.begin(), oneElementVector.end()),
      builder.getIntegerType(32));
  auto cmpResultAllocOp =
      builder.create<memref::AllocaOp>(builder.getUnknownLoc(), resultMemRefType);
  verifyResultsBlock->push_back(cmpResultAllocOp);

  // %c0_i32 = constant 0 : i32
  // %c1_i32 = constant 1 : i32
  auto c0ConstantInt32Op = builder.create<arith::ConstantIntOp>(
      builder.getUnknownLoc(), 0, builder.getIntegerType(32));
  verifyResultsBlock->push_back(c0ConstantInt32Op);
  auto c1ConstantInt32Op = builder.create<arith::ConstantIntOp>(
      builder.getUnknownLoc(), 1, builder.getIntegerType(32));
  verifyResultsBlock->push_back(c1ConstantInt32Op);

  // store %c1_i32, %result[%c0] : memref<1xi32>
  auto storeOp1 =
      builder.create<memref::StoreOp>(builder.getUnknownLoc(), c1ConstantInt32Op,
                              cmpResultAllocOp, ValueRange{c0IndexOp});
  verifyResultsBlock->push_back(storeOp1);

  // %%c1 = constant 1 : index
  auto c1IndexOp = builder.create<arith::ConstantIndexOp>(builder.getUnknownLoc(), 1);
  verifyResultsBlock->push_back(c1IndexOp);

  // Emit constant index Ops for loop upper bounds
  auto indexOp0 = builder.create<arith::ConstantIndexOp>(builder.getUnknownLoc(),
                                                  outputDimension[0]);
  verifyResultsBlock->push_back(indexOp0);
  auto indexOp1 = builder.create<arith::ConstantIndexOp>(builder.getUnknownLoc(),
                                                  outputDimension[1]);
  verifyResultsBlock->push_back(indexOp1);
  auto indexOp2 = builder.create<arith::ConstantIndexOp>(builder.getUnknownLoc(),
                                                  outputDimension[2]);
  verifyResultsBlock->push_back(indexOp2);
  auto indexOp3 = builder.create<arith::ConstantIndexOp>(builder.getUnknownLoc(),
                                                  outputDimension[3]);
  verifyResultsBlock->push_back(indexOp3);

  auto indexOp4 = builder.create<arith::ConstantIndexOp>(builder.getUnknownLoc(),
                                                  outputDimension[4]);
  verifyResultsBlock->push_back(indexOp4);

  // clang-format off
  // scf.for %arg0 = %c0 to %c128 step %c1 {
  //  scf.for %arg1 = %c0 to %c30 step %c1 {
  //    scf.for %arg2 = %c0 to %c30 step %c1 {
  //      scf.for %arg3 = %c0 to %c1 step %c1 {
  //        scf.for %arg4 = %c0 to %c128 step %c1 {
  //          %2 = load %CpuResults[%arg0, %arg1, %arg2, %arg3, %arg4] : memref<128x30x30x1x128xf32>
  //          %3 = load %GpuResults[%arg0, %arg1, %arg2, %arg3, %arg4] : memref<128x30x30x1x128xf32>
  //          %cst = constant 1.000000e-07 : f32
  //          %4 = subf %2, %3 : f32
  //          %5 = absf %4 : f32
  //          %6 = cmpf ugt, %5, %cst : f32
  //          scf.if %6 {
  //            store %c0_i32, %result[%c0] : memref<1xi32>
  //          }
  //        }
  //      }
  //    }
  //  }
  //}
  // clang-format on

  auto loop0 = builder.create<scf::ForOp>(builder.getUnknownLoc(), c0IndexOp,
                                          indexOp0, c1IndexOp);
  auto bt0 = OpBuilder::atBlockTerminator(loop0.getBody());
  auto iv0 = loop0.getInductionVar();

  auto loop1 = bt0.create<scf::ForOp>(builder.getUnknownLoc(), c0IndexOp,
                                      indexOp1, c1IndexOp);
  auto bt1 = OpBuilder::atBlockTerminator(loop1.getBody());
  auto iv1 = loop1.getInductionVar();

  auto loop2 = bt1.create<scf::ForOp>(builder.getUnknownLoc(), c0IndexOp,
                                      indexOp2, c1IndexOp);
  auto bt2 = OpBuilder::atBlockTerminator(loop2.getBody());
  auto iv2 = loop2.getInductionVar();

  auto loop3 = bt2.create<scf::ForOp>(builder.getUnknownLoc(), c0IndexOp,
                                      indexOp3, c1IndexOp);
  auto bt3 = OpBuilder::atBlockTerminator(loop3.getBody());
  auto iv3 = loop3.getInductionVar();

  auto loop4 = bt3.create<scf::ForOp>(builder.getUnknownLoc(), c0IndexOp,
                                      indexOp4, c1IndexOp);

  auto bt4 = OpBuilder::atBlockTerminator(loop4.getBody());
  auto iv4 = loop4.getInductionVar();
  auto cpuLoadOp = bt4.create<memref::LoadOp>(builder.getUnknownLoc(),
                                      verifyResultsBlock->getArgument(0),
                                      ValueRange{iv0, iv1, iv2, iv3, iv4});

  auto gpuLoadOp = bt4.create<memref::LoadOp>(builder.getUnknownLoc(),
                                      verifyResultsBlock->getArgument(1),
                                      ValueRange{iv0, iv1, iv2, iv3, iv4});

  scf::IfOp ifOp;
  if (outputMemRefType.getElementType() == builder.getIntegerType(16)) {
    auto cmpOp = bt4.create<arith::CmpIOp>(builder.getUnknownLoc(), arith::CmpIPredicate::ne,
                                    cpuLoadOp, gpuLoadOp);
    ifOp = bt4.create<scf::IfOp>(builder.getUnknownLoc(), cmpOp, false);
  } else {
    if (randomSeed.getValue() != "none" &&
        randomDataType.getValue() == "float") {
      std::string delta = "0.0000001";
      if (outputMemRefType.getElementType() == builder.getF16Type())
        delta = "0.0001";

      auto deltaType = outputMemRefType.getElementType().cast<FloatType>();
      auto deltaConstantOp = bt4.create<arith::ConstantFloatOp>(
          builder.getUnknownLoc(),
          APFloat(deltaType.getFloatSemantics(), delta),
          deltaType);
      auto subfOp =
          bt4.create<arith::SubFOp>(builder.getUnknownLoc(), cpuLoadOp, gpuLoadOp);
      auto absfOp = bt4.create<math::AbsOp>(builder.getUnknownLoc(), subfOp);
      auto cmpOp = bt4.create<arith::CmpFOp>(
          builder.getUnknownLoc(), arith::CmpFPredicate::UGT, absfOp, deltaConstantOp);
      ifOp = bt4.create<scf::IfOp>(builder.getUnknownLoc(), cmpOp, false);
    } else {
      auto cmpOp = bt4.create<arith::CmpFOp>(builder.getUnknownLoc(),
                                      arith::CmpFPredicate::UNE, cpuLoadOp, gpuLoadOp);
      ifOp = bt4.create<scf::IfOp>(builder.getUnknownLoc(), cmpOp, false);
    }
  }
  auto thenBody = ifOp.getThenBodyBuilder();

  thenBody.create<memref::StoreOp>(builder.getUnknownLoc(), c0ConstantInt32Op,
                           cmpResultAllocOp, ValueRange{c0IndexOp});

  verifyResultsBlock->push_back(loop0);

  // Emit print function call
  auto unrankedMemRefType =
      UnrankedMemRefType::get(builder.getIntegerType(32), 0);
  auto printMemRefCastOp = builder.create<memref::CastOp>(
      builder.getUnknownLoc(), cmpResultAllocOp, unrankedMemRefType);
  auto printMemRefFuncOp =
      makeFuncDecl(builder, "print_memref_i32", {unrankedMemRefType}, {});
  auto printMemRefCallOp =
      builder.create<CallOp>(builder.getUnknownLoc(), printMemRefFuncOp,
                             ValueRange{printMemRefCastOp});
  module.push_back(printMemRefFuncOp);
  verifyResultsBlock->push_back(printMemRefCastOp);
  verifyResultsBlock->push_back(printMemRefCallOp);

  auto returnOp =
      builder.create<ReturnOp>(builder.getUnknownLoc(), ValueRange{});
  verifyResultsBlock->push_back(returnOp);

  return verifyFuncOp;
}

static FuncOp launchGPUConvolution(ModuleOp &module, OpBuilder &builder,
                                   mlir::Type dataType,
                                   mlir::miopen::ConvOpType convOpType,
                                   mlir::Value filterHostAllocOp,
                                   mlir::Value inputHostAllocOp,
                                   mlir::Value outputHostAllocOp,
                                   StringRef entryPoint) {
  auto filterMemRefType =
      filterHostAllocOp.getType().template dyn_cast<MemRefType>();
  auto inputMemRefType =
      inputHostAllocOp.getType().template dyn_cast<MemRefType>();
  auto outputMemRefType =
      outputHostAllocOp.getType().template dyn_cast<MemRefType>();
  // Create gpu_conv function

  std::string funcName = "gpu_conv";
  if (entryPoint == populateValidateEntryPoint.getValue())
    funcName += "_verifier";
  auto gpuConvFuncOp = FuncOp::create(
      builder.getUnknownLoc(), StringRef(funcName),
      builder.getFunctionType(
          {filterMemRefType, inputMemRefType, outputMemRefType}, {}));
  module.push_back(gpuConvFuncOp);
  // Emit gpu convolution logic.
  // Create a new block
  Block *gpuConvBlock = gpuConvFuncOp.addEntryBlock();

  // Emit device selection
  if (deviceNum.getNumOccurrences() > 0) {
    auto op = builder.create<gpu::SetDefaultDeviceOp>(
        builder.getUnknownLoc(),
        builder.getI32IntegerAttr(deviceNum.getValue()));
    gpuConvBlock->push_back(op);
  }

  // Emit memref_cast.
  auto fiveDimUnknownSizeMemRefType =
      MemRefType::get({-1, -1, -1, -1, -1}, dataType);

  auto filterMemRefCastOp = builder.create<memref::CastOp>(
      builder.getUnknownLoc(), gpuConvBlock->getArgument(0),
      fiveDimUnknownSizeMemRefType);
  auto inputMemRefCastOp = builder.create<memref::CastOp>(
      builder.getUnknownLoc(), gpuConvBlock->getArgument(1),
      fiveDimUnknownSizeMemRefType);
  auto outputMemRefCastOp = builder.create<memref::CastOp>(
      builder.getUnknownLoc(), gpuConvBlock->getArgument(2),
      fiveDimUnknownSizeMemRefType);
  gpuConvBlock->push_back(filterMemRefCastOp);
  gpuConvBlock->push_back(inputMemRefCastOp);
  gpuConvBlock->push_back(outputMemRefCastOp);

  // Emit GPU memory allocation function calls.
  StringRef gpuMemAllocFuncName;
  if (dataType == builder.getF32Type()) {
    gpuMemAllocFuncName = "mgpuMemAlloc5DFloat";
  } else if (dataType == builder.getF16Type()) {
    gpuMemAllocFuncName = "mgpuMemAlloc5DHalf";
  } else if (dataType == builder.getIntegerType(16)) {
    gpuMemAllocFuncName = "mgpuMemAlloc5DBF16";
  }

  FuncOp mgpuMemAlloc5DFuncOp;
  auto walkResult = module.walk([&](FuncOp funcOp) -> WalkResult {
    if (funcOp.getName() == gpuMemAllocFuncName) {
      mgpuMemAlloc5DFuncOp = funcOp;
      return WalkResult::interrupt();
    }
    return WalkResult::advance();
  });
  // Build an alloc function if it didn't already exist
  if (!walkResult.wasInterrupted()) {
    mgpuMemAlloc5DFuncOp = makeFuncDecl(builder, gpuMemAllocFuncName,
                                        {fiveDimUnknownSizeMemRefType},
                                        {fiveDimUnknownSizeMemRefType});

    module.push_back(mgpuMemAlloc5DFuncOp);
  }

  auto filterGpuAllocOp =
      builder.create<CallOp>(builder.getUnknownLoc(), mgpuMemAlloc5DFuncOp,
                             ValueRange{filterMemRefCastOp});
  auto inputGpuAllocOp =
      builder.create<CallOp>(builder.getUnknownLoc(), mgpuMemAlloc5DFuncOp,
                             ValueRange{inputMemRefCastOp});
  auto outputGpuAllocOp =
      builder.create<CallOp>(builder.getUnknownLoc(), mgpuMemAlloc5DFuncOp,
                             ValueRange{outputMemRefCastOp});
  gpuConvBlock->push_back(filterGpuAllocOp);
  gpuConvBlock->push_back(inputGpuAllocOp);
  gpuConvBlock->push_back(outputGpuAllocOp);

  // Emit some constant values for HIP runtime API calls.
  auto oneConstantI32Op = builder.create<arith::ConstantIntOp>(
      builder.getUnknownLoc(), 1, builder.getIntegerType(32));
  auto twoConstantI32Op = builder.create<arith::ConstantIntOp>(
      builder.getUnknownLoc(), 2, builder.getIntegerType(32));
  gpuConvBlock->push_back(oneConstantI32Op);
  gpuConvBlock->push_back(twoConstantI32Op);

  // Emit CPU->GPU memcpy function calls.
  StringRef gpuMemCopyFuncName;
  if (dataType == builder.getF32Type()) {
    gpuMemCopyFuncName = "mgpuMemCopy5DFloat";
  } else if (dataType == builder.getF16Type()) {
    gpuMemCopyFuncName = "mgpuMemCopy5DHalf";
  } else if (dataType == builder.getIntegerType(16)) {
    gpuMemCopyFuncName = "mgpuMemCopy5DBF16";
  }

  FuncOp mgpuMemCopy5DFuncOp;
  walkResult = module.walk([&](FuncOp funcOp) -> WalkResult {
    if (funcOp.getName() == gpuMemCopyFuncName) {
      mgpuMemCopy5DFuncOp = funcOp;
      return WalkResult::interrupt();
    }
    return WalkResult::advance();
  });
  if (!walkResult.wasInterrupted()) {
    mgpuMemCopy5DFuncOp =
        makeFuncDecl(builder, gpuMemCopyFuncName,
                     {fiveDimUnknownSizeMemRefType,
                      fiveDimUnknownSizeMemRefType, builder.getIntegerType(32)},
                     {});
    module.push_back(mgpuMemCopy5DFuncOp);
  }

  auto filterCpuToGpuCopyOp = builder.create<CallOp>(
      builder.getUnknownLoc(), mgpuMemCopy5DFuncOp,
      ValueRange{filterMemRefCastOp, filterGpuAllocOp.getResult(0),
                 oneConstantI32Op});
  auto inputCpuToGpuCopyOp = builder.create<CallOp>(
      builder.getUnknownLoc(), mgpuMemCopy5DFuncOp,
      ValueRange{inputMemRefCastOp, inputGpuAllocOp.getResult(0),
                 oneConstantI32Op});
  auto outputCpuToGpuCopyOp = builder.create<CallOp>(
      builder.getUnknownLoc(), mgpuMemCopy5DFuncOp,
      ValueRange{outputMemRefCastOp, outputGpuAllocOp.getResult(0),
                 oneConstantI32Op});
  gpuConvBlock->push_back(filterCpuToGpuCopyOp);
  gpuConvBlock->push_back(inputCpuToGpuCopyOp);
  gpuConvBlock->push_back(outputCpuToGpuCopyOp);

  // Emit memref_cast.

  auto filterGpuMemRefCastOp = builder.create<memref::CastOp>(
      builder.getUnknownLoc(), filterGpuAllocOp.getResult(0), filterMemRefType);
  auto inputGpuMemRefCastOp = builder.create<memref::CastOp>(
      builder.getUnknownLoc(), inputGpuAllocOp.getResult(0), inputMemRefType);
  auto outputGpuMemRefCastOp = builder.create<memref::CastOp>(
      builder.getUnknownLoc(), outputGpuAllocOp.getResult(0), outputMemRefType);
  gpuConvBlock->push_back(filterGpuMemRefCastOp);
  gpuConvBlock->push_back(inputGpuMemRefCastOp);
  gpuConvBlock->push_back(outputGpuMemRefCastOp);

  // Emit host stub function.
  auto kernelStubFuncOp = FuncOp::create(
      builder.getUnknownLoc(), entryPoint, // populateEntryPoint,
      builder.getFunctionType(
          {filterMemRefType, inputMemRefType, outputMemRefType}, {}));
  module.push_back(kernelStubFuncOp);

  // Construct a new Block.
  Block *kernelStubFuncOpBlock = kernelStubFuncOp.addEntryBlock();
  auto kernelStubFuncOpReturnOp =
      builder.create<ReturnOp>(builder.getUnknownLoc(), ValueRange{});
  kernelStubFuncOpBlock->push_back(kernelStubFuncOpReturnOp);

  // Emit conv2d function call.
  auto kernelCallOp = builder.create<CallOp>(
      builder.getUnknownLoc(), kernelStubFuncOp,
      ValueRange{filterGpuMemRefCastOp, inputGpuMemRefCastOp,
                 outputGpuMemRefCastOp});
  gpuConvBlock->push_back(kernelCallOp);

  // Emit mgpuMemCopy5DFloat function call.
  mlir::Value resultGpuValue, resultCpuValue;
  switch (convOpType) {
  case miopen::ConvOpType::Fwd:
    resultGpuValue = outputGpuAllocOp.getResult(0);
    resultCpuValue = outputMemRefCastOp;
    break;
  case miopen::ConvOpType::BwdData:
    resultGpuValue = inputGpuAllocOp.getResult(0);
    resultCpuValue = inputMemRefCastOp;
    break;
  case miopen::ConvOpType::BwdWeight:
    resultGpuValue = filterGpuAllocOp.getResult(0);
    resultCpuValue = filterMemRefCastOp;
    break;
  }

  auto outputGpuToCpuCopyOp = builder.create<CallOp>(
      builder.getUnknownLoc(), mgpuMemCopy5DFuncOp,
      ValueRange{resultGpuValue, resultCpuValue, twoConstantI32Op});
  gpuConvBlock->push_back(outputGpuToCpuCopyOp);

  // Emit GPU memory deallocation function calls.
  StringRef gpuMemDeallocFuncName;
  if (dataType == builder.getF32Type()) {
    gpuMemDeallocFuncName = "mgpuMemDealloc5DFloat";
  } else if (dataType == builder.getF16Type()) {
    gpuMemDeallocFuncName = "mgpuMemDealloc5DHalf";
  } else if (dataType == builder.getIntegerType(16)) {
    gpuMemDeallocFuncName = "mgpuMemDealloc5DBF16";
  }

  FuncOp mgpuMemDealloc5DFuncOp;
  walkResult = module.walk([&](FuncOp funcOp) -> WalkResult {
    if (funcOp.getName() == gpuMemDeallocFuncName) {
      mgpuMemDealloc5DFuncOp = funcOp;
      return WalkResult::interrupt();
    }
    return WalkResult::advance();
  });
  if (!walkResult.wasInterrupted()) {
    mgpuMemDealloc5DFuncOp = makeFuncDecl(builder, gpuMemDeallocFuncName,
                                          {fiveDimUnknownSizeMemRefType}, {});
    module.push_back(mgpuMemDealloc5DFuncOp);
  }

  auto filterGpuDeallocOp =
      builder.create<CallOp>(builder.getUnknownLoc(), mgpuMemDealloc5DFuncOp,
                             ValueRange{filterMemRefCastOp});
  auto inputGpuDeallocOp =
      builder.create<CallOp>(builder.getUnknownLoc(), mgpuMemDealloc5DFuncOp,
                             ValueRange{inputMemRefCastOp});
  auto outputGpuDeallocOp =
      builder.create<CallOp>(builder.getUnknownLoc(), mgpuMemDealloc5DFuncOp,
                             ValueRange{outputMemRefCastOp});
  gpuConvBlock->push_back(filterGpuDeallocOp);
  gpuConvBlock->push_back(inputGpuDeallocOp);
  gpuConvBlock->push_back(outputGpuDeallocOp);

  auto returnOp =
      builder.create<ReturnOp>(builder.getUnknownLoc(), ValueRange{});
  gpuConvBlock->push_back(returnOp);

  return gpuConvFuncOp;
}

// Determine the range and seed for the random data generator
static std::tuple<short, short, int> configRandomTestData() {
  short min, max;
  int seed = 1;
  if (randomSeed.getValue() == "none") {
    min = 1;
    max = 1;
  } else {
    if (randomDataType.getValue() == "int") {
      // generate random integer in [-5, 5)
      min = -5;
      max = 5;
    } else {
      // generate random floats in [-1, 1)
      min = -1;
      max = 1;
    }
    std::string rseed = randomSeed.getValue();
    if (rseed[0] >= '0' and rseed[0] <= '9')
      seed = std::stoi(rseed);
    else
      seed = -1;
  }
  return std::make_tuple(min, max, seed);
}

static std::string getMemsetFuncName(OpBuilder &builder, mlir::Type dataType) {
  std::string memsetFuncName;
  if (dataType == builder.getF32Type()) {
    memsetFuncName = "mcpuMemset5DFloatRand";
  } else if (dataType == builder.getF16Type()) {
    memsetFuncName = "mcpuMemset5DHalfRand";
  } else if (dataType == builder.getIntegerType(16)) {
    memsetFuncName = "mcpuMemset5DBF16Rand";
  }
  if (randomDataType == "float")
    memsetFuncName += "Float";
  else
    memsetFuncName += "Int";
  return memsetFuncName;
}

static void generateTensorInitValues(
    OpBuilder &builder, Block *block, mlir::FuncOp &mcpuMemset5DFuncOp,
    mlir::Value &filterMemsetMinValue, mlir::Value &filterMemsetMaxValue,
    mlir::Value &inputMemsetMinValue, mlir::Value &inputMemsetMaxValue,
    mlir::Value &outputMemsetMinValue, mlir::Value &outputMemsetMaxValue,
    arith::ConstantIntOp &seedConstantIntOp, mlir::miopen::ConvOpType convOpType) {
  auto int16Type = builder.getIntegerType(16);
  auto int32Type = builder.getIntegerType(32);
  unsigned short zero = 0, one = 1;
  short min, max;
  int seed = 1;
  std::tie(min, max, seed) = configRandomTestData();

  mlir::arith::ConstantIntOp oneConstantIntOp;
  if (randomSeed.getValue() != "none" && randomSide.getValue() != "both") {
    oneConstantIntOp = builder.create<arith::ConstantIntOp>(
        builder.getUnknownLoc(), one, int16Type);
    block->push_back(oneConstantIntOp);
  }

  auto zeroConstantIntOp = builder.create<arith::ConstantIntOp>(
      builder.getUnknownLoc(), zero, int16Type);
  auto minConstantIntOp = builder.create<arith::ConstantIntOp>(
      builder.getUnknownLoc(), min, int16Type);
  auto maxConstantIntOp = builder.create<arith::ConstantIntOp>(
      builder.getUnknownLoc(), max, int16Type);
  seedConstantIntOp = builder.create<arith::ConstantIntOp>(
      builder.getUnknownLoc(), seed, int32Type);

  block->push_back(zeroConstantIntOp);
  block->push_back(minConstantIntOp);
  block->push_back(maxConstantIntOp);
  block->push_back(seedConstantIntOp);

  switch (convOpType) {
  case miopen::ConvOpType::Fwd:
    if (randomSeed.getValue() == "none" || // min & max are already set to 1
        (randomSeed.getValue() != "none" &&
         (randomSide.getValue() == "filter" ||
          randomSide.getValue() == "both"))) {
      filterMemsetMinValue = minConstantIntOp;
      filterMemsetMaxValue = maxConstantIntOp;
    } else {
      filterMemsetMinValue = oneConstantIntOp;
      filterMemsetMaxValue = oneConstantIntOp;
    }

    if (randomSeed.getValue() == "none" ||
        (randomSeed.getValue() != "none" &&
         (randomSide.getValue() == "input" ||
          randomSide.getValue() == "both"))) {
      inputMemsetMinValue = minConstantIntOp;
      inputMemsetMaxValue = maxConstantIntOp;
    } else {
      inputMemsetMinValue = oneConstantIntOp;
      inputMemsetMaxValue = oneConstantIntOp;
    }

    outputMemsetMinValue = zeroConstantIntOp;
    outputMemsetMaxValue = zeroConstantIntOp;
    break;
  case miopen::ConvOpType::BwdData:
    if (randomSeed.getValue() == "none" ||
        (randomSeed.getValue() != "none" &&
         (randomSide.getValue() == "filter" ||
          randomSide.getValue() == "both"))) {
      filterMemsetMinValue = minConstantIntOp;
      filterMemsetMaxValue = maxConstantIntOp;
    } else {
      filterMemsetMinValue = oneConstantIntOp;
      filterMemsetMaxValue = oneConstantIntOp;
    }

    if (randomSeed.getValue() == "none" ||
        (randomSeed.getValue() != "none" &&
         (randomSide.getValue() == "output" ||
          randomSide.getValue() == "both"))) {
      outputMemsetMinValue = minConstantIntOp;
      outputMemsetMaxValue = maxConstantIntOp;
    } else {
      outputMemsetMinValue = oneConstantIntOp;
      outputMemsetMaxValue = oneConstantIntOp;
    }

    inputMemsetMinValue = zeroConstantIntOp;
    inputMemsetMaxValue = zeroConstantIntOp;
    break;
  case miopen::ConvOpType::BwdWeight:
    if (randomSeed.getValue() == "none" ||
        (randomSeed.getValue() != "none" &&
         (randomSide.getValue() == "input" ||
          randomSide.getValue() == "both"))) {
      inputMemsetMinValue = minConstantIntOp;
      inputMemsetMaxValue = maxConstantIntOp;
    } else {
      inputMemsetMinValue = oneConstantIntOp;
      inputMemsetMaxValue = oneConstantIntOp;
    }

    if (randomSeed.getValue() == "none" ||
        (randomSeed.getValue() != "none" &&
         (randomSide.getValue() == "output" ||
          randomSide.getValue() == "both"))) {
      outputMemsetMinValue = minConstantIntOp;
      outputMemsetMaxValue = maxConstantIntOp;
    } else {
      outputMemsetMinValue = oneConstantIntOp;
      outputMemsetMaxValue = oneConstantIntOp;
    }

    filterMemsetMinValue = zeroConstantIntOp;
    filterMemsetMaxValue = zeroConstantIntOp;
    break;
  }
  return;
}

static LogicalResult populateHostHarnessLogic(
    ModuleOp &module, OpBuilder &builder, MLIRContext &context,
    const mlir::Conv2dGenerator::Config &genConfig, mlir::Type dataType) {

  auto filterDimension = genConfig.filterDimension;
  auto inputDimension = genConfig.inputDimension;
  auto outputDimension = genConfig.outputDimension;
  auto convOpType = genConfig.operation;

  // Construct main function.
  auto func = FuncOp::create(builder.getUnknownLoc(), "main",
                             builder.getFunctionType({}, {}));
  module.push_back(func);

  // Construct a new Block.
  Block *block = func.addEntryBlock();

  auto filterMemRefType = MemRefType::get(
      ArrayRef<int64_t>(filterDimension.begin(), filterDimension.end()),
      dataType);
  auto inputMemRefType = MemRefType::get(
      ArrayRef<int64_t>(inputDimension.begin(), inputDimension.end()),
      dataType);
  auto outputMemRefType = MemRefType::get(
      ArrayRef<int64_t>(outputDimension.begin(), outputDimension.end()),
      dataType);
  auto fiveDimUnknownSizeMemRefType =
      MemRefType::get({-1, -1, -1, -1, -1}, dataType);

  // Determine types of memref to be printed out.
  // Forward convolution: output tensor.
  // Backward data convolution: input tensor.
  // Backward weight convolution: filter tensor.
  MemRefType printMemRefType;
  switch (convOpType) {
  case miopen::ConvOpType::Fwd:
    printMemRefType = MemRefType::get(
        ArrayRef<int64_t>(outputDimension.begin(), outputDimension.end()),
        builder.getF32Type());
    break;
  case miopen::ConvOpType::BwdData:
    printMemRefType = MemRefType::get(
        ArrayRef<int64_t>(inputDimension.begin(), inputDimension.end()),
        builder.getF32Type());
    break;
  case miopen::ConvOpType::BwdWeight:
    printMemRefType = MemRefType::get(
        ArrayRef<int64_t>(filterDimension.begin(), filterDimension.end()),
        builder.getF32Type());
    break;
  }

  // Emit CPU alloc.
  auto filterHostAllocOp =
      builder.create<memref::AllocOp>(builder.getUnknownLoc(), filterMemRefType);
  auto inputHostAllocOp =
      builder.create<memref::AllocOp>(builder.getUnknownLoc(), inputMemRefType);
  auto outputHostAllocOp =
      builder.create<memref::AllocOp>(builder.getUnknownLoc(), outputMemRefType);
  block->push_back(filterHostAllocOp);
  block->push_back(inputHostAllocOp);
  block->push_back(outputHostAllocOp);

  // Emit memref_cast.
  auto filterMemRefCastOp = builder.create<memref::CastOp>(
      builder.getUnknownLoc(), filterHostAllocOp, fiveDimUnknownSizeMemRefType);
  auto inputMemRefCastOp = builder.create<memref::CastOp>(
      builder.getUnknownLoc(), inputHostAllocOp, fiveDimUnknownSizeMemRefType);
  auto outputMemRefCastOp = builder.create<memref::CastOp>(
      builder.getUnknownLoc(), outputHostAllocOp, fiveDimUnknownSizeMemRefType);
  block->push_back(filterMemRefCastOp);
  block->push_back(inputMemRefCastOp);
  block->push_back(outputMemRefCastOp);

  auto int16Type = builder.getIntegerType(16);
  auto int32Type = builder.getIntegerType(32);

  // Emit CPU memset function calls.
  std::string memsetFuncName = getMemsetFuncName(builder, dataType);

  auto mcpuMemset5DFuncOp = makeFuncDecl(
      builder, memsetFuncName,
      {fiveDimUnknownSizeMemRefType, int16Type, int16Type, int32Type}, {});
  module.push_back(mcpuMemset5DFuncOp);

  // Populate initial values.
  mlir::Value filterMemsetMinValue, inputMemsetMinValue, outputMemsetMinValue;
  mlir::Value filterMemsetMaxValue, inputMemsetMaxValue, outputMemsetMaxValue;
  arith::ConstantIntOp seedConstantIntOp;

  generateTensorInitValues(builder, block, mcpuMemset5DFuncOp,
                           filterMemsetMinValue, filterMemsetMaxValue,
                           inputMemsetMinValue, inputMemsetMaxValue,
                           outputMemsetMinValue, outputMemsetMaxValue,
                           seedConstantIntOp, convOpType);

  auto filterCpuMemsetOp = builder.create<CallOp>(
      builder.getUnknownLoc(), mcpuMemset5DFuncOp,
      ValueRange{filterMemRefCastOp, filterMemsetMinValue, filterMemsetMaxValue,
                 seedConstantIntOp});
  auto inputCpuMemsetOp = builder.create<CallOp>(
      builder.getUnknownLoc(), mcpuMemset5DFuncOp,
      ValueRange{inputMemRefCastOp, inputMemsetMinValue, inputMemsetMaxValue,
                 seedConstantIntOp});
  auto outputCpuMemsetOp = builder.create<CallOp>(
      builder.getUnknownLoc(), mcpuMemset5DFuncOp,
      ValueRange{outputMemRefCastOp, outputMemsetMinValue, outputMemsetMaxValue,
                 seedConstantIntOp});
  block->push_back(filterCpuMemsetOp);
  block->push_back(inputCpuMemsetOp);
  block->push_back(outputCpuMemsetOp);

  // launch gpu_conv
  auto gpuConvFuncOp = launchGPUConvolution(
      module, builder, dataType, convOpType, filterHostAllocOp,
      inputHostAllocOp, outputHostAllocOp, populateEntryPoint);

  auto gpuConvCallOp = builder.create<CallOp>(
      builder.getUnknownLoc(), gpuConvFuncOp,
      ValueRange{filterHostAllocOp, inputHostAllocOp, outputHostAllocOp});
  block->push_back(gpuConvCallOp);

  mlir::Value resultCpuValue, resultOriginalCpuValue;
  mlir::MemRefType resultOriginalCpuType;
  switch (convOpType) {
  case miopen::ConvOpType::Fwd:
    resultCpuValue = outputMemRefCastOp;
    resultOriginalCpuValue = outputHostAllocOp;
    resultOriginalCpuType = outputMemRefType;
    break;
  case miopen::ConvOpType::BwdData:
    resultCpuValue = inputMemRefCastOp;
    resultOriginalCpuValue = inputHostAllocOp;
    resultOriginalCpuType = inputMemRefType;
    break;
  case miopen::ConvOpType::BwdWeight:
    resultCpuValue = filterMemRefCastOp;
    resultOriginalCpuValue = filterHostAllocOp;
    resultOriginalCpuType = filterMemRefType;
    break;
  }

  // Print the result if be specified.
  if (printResultTensor.getValue()) {
    // Emit CPU alloc for memref to be printed out.
    auto printHostAllocOp =
        builder.create<memref::AllocOp>(builder.getUnknownLoc(), printMemRefType);
    block->push_back(printHostAllocOp);

    if (dataType == builder.getIntegerType(16)) { // i16 only
      auto floatType = builder.getF32Type();
      auto unknownSizeMemRefFloatType =
          MemRefType::get({-1, -1, -1, -1, -1}, floatType);

      auto printUnkownSizeMemRefCastOp = builder.create<memref::CastOp>(
          builder.getUnknownLoc(), printHostAllocOp,
          unknownSizeMemRefFloatType);
      block->push_back(printUnkownSizeMemRefCastOp);

      auto cpuMemConvertOp = makeFuncDecl(
          builder, "mcpuMem5DBF16ConvertFloat",
          {fiveDimUnknownSizeMemRefType, unknownSizeMemRefFloatType}, {});
      module.push_back(cpuMemConvertOp);

      auto printMemConvertCallOp = builder.create<CallOp>(
          builder.getUnknownLoc(), cpuMemConvertOp,
          ValueRange{resultCpuValue, printUnkownSizeMemRefCastOp});
      block->push_back(printMemConvertCallOp);

    } else { // f32 or f16
      // Emit type conversion routine to convert every element to f32.
      auto convertResultFuncOp = createConvertTensor(
          module, builder, resultOriginalCpuType, printMemRefType);
      auto convertResultCallOp = builder.create<CallOp>(
          builder.getUnknownLoc(), convertResultFuncOp,
          ValueRange{resultOriginalCpuValue, printHostAllocOp});
      block->push_back(convertResultCallOp);
    }

    // Emit print function call.
    StringRef printMemRefFuncName = "print_memref_f32";
    auto unrankedMemRefType = UnrankedMemRefType::get(builder.getF32Type(), 0);
    auto printMemRefCastOp = builder.create<memref::CastOp>(
        builder.getUnknownLoc(), printHostAllocOp, unrankedMemRefType);
    auto printMemRefFuncOp =
        makeFuncDecl(builder, printMemRefFuncName, {unrankedMemRefType}, {});
    auto printMemRefCallOp =
        builder.create<CallOp>(builder.getUnknownLoc(), printMemRefFuncOp,
                               ValueRange{printMemRefCastOp});
    module.push_back(printMemRefFuncOp);
    block->push_back(printMemRefCastOp);
    block->push_back(printMemRefCallOp);

    auto printHostDeallocOp =
        builder.create<memref::DeallocOp>(builder.getUnknownLoc(), printHostAllocOp);
    block->push_back(printHostDeallocOp);
  }

  // Emit CPU dealloc.
  auto filterHostDeallocOp =
      builder.create<memref::DeallocOp>(builder.getUnknownLoc(), filterHostAllocOp);
  auto inputHostDeallocOp =
      builder.create<memref::DeallocOp>(builder.getUnknownLoc(), inputHostAllocOp);
  auto outputHostDeallocOp =
      builder.create<memref::DeallocOp>(builder.getUnknownLoc(), outputHostAllocOp);
  block->push_back(filterHostDeallocOp);
  block->push_back(inputHostDeallocOp);
  block->push_back(outputHostDeallocOp);

  auto returnOp =
      builder.create<ReturnOp>(builder.getUnknownLoc(), ValueRange{});
  block->push_back(returnOp);

  return success();
}

static LogicalResult populateValidationLogic(
    ModuleOp &module, OpBuilder &builder, MLIRContext &context,
    const mlir::Conv2dGenerator::Config &genConfig, mlir::Type dataType) {

  auto filterDimension = genConfig.filterDimension;
  auto inputDimension = genConfig.inputDimension;
  auto outputDimension = genConfig.outputDimension;
  auto convOpType = genConfig.operation;
  auto xdlops = genConfig.xdlops;

  // Construct main function.
  auto func = FuncOp::create(builder.getUnknownLoc(), "main",
                             builder.getFunctionType({}, {}));
  module.push_back(func);

  // Construct a new Block.
  Block *block = func.addEntryBlock();

  auto filterMemRefType = MemRefType::get(
      ArrayRef<int64_t>(filterDimension.begin(), filterDimension.end()),
      dataType);
  auto inputMemRefType = MemRefType::get(
      ArrayRef<int64_t>(inputDimension.begin(), inputDimension.end()),
      dataType);
  auto outputMemRefType = MemRefType::get(
      ArrayRef<int64_t>(outputDimension.begin(), outputDimension.end()),
      dataType);
  auto fiveDimUnknownSizeMemRefType =
      MemRefType::get({-1, -1, -1, -1, -1}, dataType);

  // Emit CPU alloc.
  auto filterHostAllocOp =
      builder.create<memref::AllocOp>(builder.getUnknownLoc(), filterMemRefType);
  auto inputHostAllocOp =
      builder.create<memref::AllocOp>(builder.getUnknownLoc(), inputMemRefType);
  auto outputHostAllocOp =
      builder.create<memref::AllocOp>(builder.getUnknownLoc(), outputMemRefType);
  block->push_back(filterHostAllocOp);
  block->push_back(inputHostAllocOp);
  block->push_back(outputHostAllocOp);

  // Emit memref_cast.
  auto filterMemRefCastOp = builder.create<memref::CastOp>(
      builder.getUnknownLoc(), filterHostAllocOp, fiveDimUnknownSizeMemRefType);
  auto inputMemRefCastOp = builder.create<memref::CastOp>(
      builder.getUnknownLoc(), inputHostAllocOp, fiveDimUnknownSizeMemRefType);
  auto outputMemRefCastOp = builder.create<memref::CastOp>(
      builder.getUnknownLoc(), outputHostAllocOp, fiveDimUnknownSizeMemRefType);
  block->push_back(filterMemRefCastOp);
  block->push_back(inputMemRefCastOp);
  block->push_back(outputMemRefCastOp);

  auto int16Type = builder.getIntegerType(16);
  auto int32Type = builder.getIntegerType(32);

  // Emit CPU memset function calls.
  std::string memsetFuncName = getMemsetFuncName(builder, dataType);

  auto mcpuMemset5DFuncOp = makeFuncDecl(
      builder, memsetFuncName,
      {fiveDimUnknownSizeMemRefType, int16Type, int16Type, int32Type}, {});
  module.push_back(mcpuMemset5DFuncOp);

  // Populate initial values.
  mlir::Value filterMemsetMinValue, inputMemsetMinValue, outputMemsetMinValue;
  mlir::Value filterMemsetMaxValue, inputMemsetMaxValue, outputMemsetMaxValue;
  arith::ConstantIntOp seedConstantIntOp;

  generateTensorInitValues(builder, block, mcpuMemset5DFuncOp,
                           filterMemsetMinValue, filterMemsetMaxValue,
                           inputMemsetMinValue, inputMemsetMaxValue,
                           outputMemsetMinValue, outputMemsetMaxValue,
                           seedConstantIntOp, convOpType);

  auto filterCpuMemsetOp = builder.create<CallOp>(
      builder.getUnknownLoc(), mcpuMemset5DFuncOp,
      ValueRange{filterMemRefCastOp, filterMemsetMinValue, filterMemsetMaxValue,
                 seedConstantIntOp});
  auto inputCpuMemsetOp = builder.create<CallOp>(
      builder.getUnknownLoc(), mcpuMemset5DFuncOp,
      ValueRange{inputMemRefCastOp, inputMemsetMinValue, inputMemsetMaxValue,
                 seedConstantIntOp});
  auto outputCpuMemsetOp = builder.create<CallOp>(
      builder.getUnknownLoc(), mcpuMemset5DFuncOp,
      ValueRange{outputMemRefCastOp, outputMemsetMinValue, outputMemsetMaxValue,
                 seedConstantIntOp});
  block->push_back(filterCpuMemsetOp);
  block->push_back(inputCpuMemsetOp);
  block->push_back(outputCpuMemsetOp);

  // Populate host harness logic
  auto gpuConvFuncOp = launchGPUConvolution(
      module, builder, dataType, convOpType, filterHostAllocOp,
      inputHostAllocOp, outputHostAllocOp, populateEntryPoint);

  auto gpuConvCallOp = builder.create<CallOp>(
      builder.getUnknownLoc(), gpuConvFuncOp,
      ValueRange{filterHostAllocOp, inputHostAllocOp, outputHostAllocOp});
  block->push_back(gpuConvCallOp);

  mlir::Value gpuOriginalResults;
  MemRefType gpuOriginalResultType;
  switch (convOpType) {
  case miopen::ConvOpType::Fwd:
    gpuOriginalResults = outputHostAllocOp;
    gpuOriginalResultType = outputMemRefType;
    break;
  case miopen::ConvOpType::BwdData:
    gpuOriginalResults = inputHostAllocOp;
    gpuOriginalResultType = inputMemRefType;
    break;
  case miopen::ConvOpType::BwdWeight:
    gpuOriginalResults = filterHostAllocOp;
    gpuOriginalResultType = filterMemRefType;
    break;
  }

  // Produce CPU or GPU convolution logic on F32 type
  auto floatType = builder.getF32Type();

  filterMemRefType = MemRefType::get(
      ArrayRef<int64_t>(filterDimension.begin(), filterDimension.end()),
      floatType);
  inputMemRefType = MemRefType::get(
      ArrayRef<int64_t>(inputDimension.begin(), inputDimension.end()),
      floatType);
  outputMemRefType = MemRefType::get(
      ArrayRef<int64_t>(outputDimension.begin(), outputDimension.end()),
      floatType);

  auto fiveDimUnknownSizeFloatType =
      MemRefType::get({-1, -1, -1, -1, -1}, floatType);

  // Emit CPU memcopy function calls
  mlir::FuncOp mcpuMemCopy5DFuncOp;
  if (dataType == builder.getIntegerType(16)) { // bf16
    mcpuMemCopy5DFuncOp = makeFuncDecl(
        builder, "mcpuMem5DBF16ConvertFloat",
        {fiveDimUnknownSizeMemRefType, fiveDimUnknownSizeFloatType}, {});
  } else { // fp32 or fp16
    mcpuMemCopy5DFuncOp = makeFuncDecl(
        builder, "mcpuMemCopy5DFloat",
        {fiveDimUnknownSizeFloatType, fiveDimUnknownSizeFloatType}, {});
  }
  module.push_back(mcpuMemCopy5DFuncOp);

  // Emit CPU memset function calls
  if (dataType != builder.getF32Type()) {
    StringRef funcName;
    if (randomDataType.getValue() == "float")
      funcName = "mcpuMemset5DFloatRandFloat";
    else
      funcName = "mcpuMemset5DFloatRandInt";
    mcpuMemset5DFuncOp = makeFuncDecl(
        builder, funcName,
        {fiveDimUnknownSizeFloatType, int16Type, int16Type, int32Type}, {});
    module.push_back(mcpuMemset5DFuncOp);
  }

  // Prepare input data for verifier convolution.
  mlir::Value verifierFilterHostAllocOp, verifierInputHostAllocOp,
      verifierOutputHostAllocOp;
  if (randomSeed.getValue() == "none") {
    // If not using random data, emit CPU alloc and initialization
    verifierFilterHostAllocOp = allocAndInitializeTensor(
        builder, block, floatType, mcpuMemset5DFuncOp, filterMemRefType,
        filterMemsetMinValue, filterMemsetMaxValue, seedConstantIntOp);
    verifierInputHostAllocOp = allocAndInitializeTensor(
        builder, block, floatType, mcpuMemset5DFuncOp, inputMemRefType,
        inputMemsetMinValue, inputMemsetMaxValue, seedConstantIntOp);
    verifierOutputHostAllocOp = allocAndInitializeTensor(
        builder, block, floatType, mcpuMemset5DFuncOp, outputMemRefType,
        outputMemsetMinValue, outputMemsetMaxValue, seedConstantIntOp);
  } else {
    auto zeroConstantIntOp = builder.create<arith::ConstantIntOp>(
      builder.getUnknownLoc(), 0, int16Type);
    block->push_back(zeroConstantIntOp);

    mlir::Value memsetValue = zeroConstantIntOp;

    // If using random data, emit CPU alloc and copy input data
    switch (convOpType) {
    case miopen::ConvOpType::Fwd:
      verifierFilterHostAllocOp =
          allocAndCopyTensor(module, builder, block, mcpuMemCopy5DFuncOp,
                             filterHostAllocOp, filterDimension);
      verifierInputHostAllocOp =
          allocAndCopyTensor(module, builder, block, mcpuMemCopy5DFuncOp,
                             inputHostAllocOp, inputDimension);
      verifierOutputHostAllocOp = allocAndInitializeTensor(
          builder, block, floatType, mcpuMemset5DFuncOp, outputMemRefType,
          memsetValue, memsetValue, seedConstantIntOp);
      break;
    case miopen::ConvOpType::BwdData:
      verifierFilterHostAllocOp =
          allocAndCopyTensor(module, builder, block, mcpuMemCopy5DFuncOp,
                             filterHostAllocOp, filterDimension);
      verifierInputHostAllocOp = allocAndInitializeTensor(
          builder, block, floatType, mcpuMemset5DFuncOp, inputMemRefType,
          memsetValue, memsetValue, seedConstantIntOp);
      verifierOutputHostAllocOp =
          allocAndCopyTensor(module, builder, block, mcpuMemCopy5DFuncOp,
                             outputHostAllocOp, outputDimension);
      break;
    case miopen::ConvOpType::BwdWeight:
      verifierFilterHostAllocOp = allocAndInitializeTensor(
          builder, block, floatType, mcpuMemset5DFuncOp, filterMemRefType,
          memsetValue, memsetValue, seedConstantIntOp);
      verifierInputHostAllocOp =
          allocAndCopyTensor(module, builder, block, mcpuMemCopy5DFuncOp,
                             inputHostAllocOp, inputDimension);
      verifierOutputHostAllocOp =
          allocAndCopyTensor(module, builder, block, mcpuMemCopy5DFuncOp,
                             outputHostAllocOp, outputDimension);
      break;
    }
  }

  // Populate host validation logic
  if (populateValidationWithGPU.getValue() &&
      (!(!xdlops && dataType == builder.getF32Type()))) {
    // Verify with GPU convolution of f32
    auto verifierConvFuncOp = launchGPUConvolution(
        module, builder, floatType, convOpType, verifierFilterHostAllocOp,
        verifierInputHostAllocOp, verifierOutputHostAllocOp,
        populateValidateEntryPoint);

    // Emit gpu_conv_verifier function call
    auto verifierConvCallOp = builder.create<CallOp>(
        builder.getUnknownLoc(), verifierConvFuncOp,
        ValueRange{verifierFilterHostAllocOp, verifierInputHostAllocOp,
                   verifierOutputHostAllocOp});
    block->push_back(verifierConvCallOp);
  } else {
    // Otherwise (-pv, or -pv_with_gpu with non-XDLops and f32 ), verity with
    // CPU convolution of f32
    auto cpuConvFuncOp = createCPUConvolution(module, builder, genConfig);

    // Emit conv2d_host function call.
    auto cpuConvCallOp = builder.create<CallOp>(
        builder.getUnknownLoc(), cpuConvFuncOp,
        ValueRange{verifierFilterHostAllocOp, verifierInputHostAllocOp,
                   verifierOutputHostAllocOp});
    block->push_back(cpuConvCallOp);
  }

  mlir::Value verifierResults;
  switch (convOpType) {
  case miopen::ConvOpType::Fwd:
    verifierResults = verifierOutputHostAllocOp;
    break;
  case miopen::ConvOpType::BwdData:
    verifierResults = verifierInputHostAllocOp;
    break;
  case miopen::ConvOpType::BwdWeight:
    verifierResults = verifierFilterHostAllocOp;
    break;
  }

  // Convert CPU results
  mlir::Value verifierConvertedResults;
  if (dataType == builder.getF32Type()) {
    verifierConvertedResults = verifierResults;
  } else {
    verifierConvertedResults = getConvertedCpuResults(
        module, builder, block, verifierResults, gpuOriginalResultType);
  }

  mlir::FuncOp verifyFuncOp;
  switch (convOpType) {
  case miopen::ConvOpType::Fwd:
    verifyFuncOp =
        createVerifyFuncOp(module, builder, outputDimension,
                           verifierConvertedResults, outputHostAllocOp);
    break;
  case miopen::ConvOpType::BwdData:
    verifyFuncOp =
        createVerifyFuncOp(module, builder, inputDimension,
                           verifierConvertedResults, inputHostAllocOp);
    break;
  case miopen::ConvOpType::BwdWeight:
    verifyFuncOp =
        createVerifyFuncOp(module, builder, filterDimension,
                           verifierConvertedResults, filterHostAllocOp);
    break;
  }

  // Compare the results
  auto verifyCallOp = builder.create<CallOp>(
      builder.getUnknownLoc(), verifyFuncOp,
      ValueRange{verifierConvertedResults, gpuOriginalResults});
  block->push_back(verifyCallOp);

  // Emit CPU dealloc.
  if (dataType != builder.getF32Type()) {
    auto verifierResultsDeallocOp = builder.create<memref::DeallocOp>(
        builder.getUnknownLoc(), verifierConvertedResults);
    block->push_back(verifierResultsDeallocOp);

    auto verifierFilterHostDeallocOp = builder.create<memref::DeallocOp>(
        builder.getUnknownLoc(), verifierFilterHostAllocOp);
    auto verifierInputHostDeallocOp = builder.create<memref::DeallocOp>(
        builder.getUnknownLoc(), verifierInputHostAllocOp);
    auto verifierOutputHostDeallocOp = builder.create<memref::DeallocOp>(
        builder.getUnknownLoc(), verifierOutputHostAllocOp);
    block->push_back(verifierFilterHostDeallocOp);
    block->push_back(verifierInputHostDeallocOp);
    block->push_back(verifierOutputHostDeallocOp);
  }

  auto filterHostDeallocOp =
      builder.create<memref::DeallocOp>(builder.getUnknownLoc(), filterHostAllocOp);
  auto inputHostDeallocOp =
      builder.create<memref::DeallocOp>(builder.getUnknownLoc(), inputHostAllocOp);
  auto outputHostDeallocOp =
      builder.create<memref::DeallocOp>(builder.getUnknownLoc(), outputHostAllocOp);
  block->push_back(filterHostDeallocOp);
  block->push_back(inputHostDeallocOp);
  block->push_back(outputHostDeallocOp);

  auto returnOp =
      builder.create<ReturnOp>(builder.getUnknownLoc(), ValueRange{});
  block->push_back(returnOp);

  return success();
}

static LogicalResult populateCpuConvolutionLogic(
    ModuleOp &module, OpBuilder &builder, MLIRContext &context,
    const mlir::Conv2dGenerator::Config &genConfig, mlir::Type dataType) {

  auto filterDimension = genConfig.filterDimension;
  auto inputDimension = genConfig.inputDimension;
  auto outputDimension = genConfig.outputDimension;
  auto convOpType = genConfig.operation;

  // Construct main function.
  auto func = FuncOp::create(builder.getUnknownLoc(), "main",
                             builder.getFunctionType({}, {}));
  module.push_back(func);

  // Construct a new Block.
  Block *block = func.addEntryBlock();

  // CPU tensors of dataType
  auto filterMemRefType = MemRefType::get(
      ArrayRef<int64_t>(filterDimension.begin(), filterDimension.end()),
      dataType);
  auto inputMemRefType = MemRefType::get(
      ArrayRef<int64_t>(inputDimension.begin(), inputDimension.end()),
      dataType);
  auto outputMemRefType = MemRefType::get(
      ArrayRef<int64_t>(outputDimension.begin(), outputDimension.end()),
      dataType);

  auto int16Type = builder.getIntegerType(16);
  auto int32Type = builder.getIntegerType(32);

  auto fiveDimUnknownSizeMemRefType =
      MemRefType::get({-1, -1, -1, -1, -1}, dataType);

  // Emit CPU memset function calls.
  std::string memsetFuncName = getMemsetFuncName(builder, dataType);

  auto mcpuMemset5DFuncOp = makeFuncDecl(
      builder, memsetFuncName,
      {fiveDimUnknownSizeMemRefType, int16Type, int16Type, int32Type}, {});
  module.push_back(mcpuMemset5DFuncOp);

  mlir::Value filterMemsetMinValue, inputMemsetMinValue, outputMemsetMinValue;
  mlir::Value filterMemsetMaxValue, inputMemsetMaxValue, outputMemsetMaxValue;
  arith::ConstantIntOp seedConstantIntOp;

  generateTensorInitValues(builder, block, mcpuMemset5DFuncOp,
                           filterMemsetMinValue, filterMemsetMaxValue,
                           inputMemsetMinValue, inputMemsetMaxValue,
                           outputMemsetMinValue, outputMemsetMaxValue,
                           seedConstantIntOp, convOpType);

  // Emit CPU alloc and populate initial values.
  auto cpuFilterAllocOp = allocAndInitializeTensor(
      builder, block, dataType, mcpuMemset5DFuncOp, filterMemRefType,
      filterMemsetMinValue, filterMemsetMaxValue, seedConstantIntOp);

  auto cpuInputAllocOp = allocAndInitializeTensor(
      builder, block, dataType, mcpuMemset5DFuncOp, inputMemRefType,
      inputMemsetMinValue, inputMemsetMaxValue, seedConstantIntOp);

  auto cpuOutputAllocOp = allocAndInitializeTensor(
      builder, block, dataType, mcpuMemset5DFuncOp, outputMemRefType,
      outputMemsetMinValue, outputMemsetMaxValue, seedConstantIntOp);

  auto floatType = builder.getF32Type();
  auto fiveDimUnknownSizeFloatType =
      MemRefType::get({-1, -1, -1, -1, -1}, floatType);

  // Convert CPU tensors of f16 or bf16 to f32
  auto cpuFilterHostAllocOp = cpuFilterAllocOp;
  auto cpuInputHostAllocOp = cpuInputAllocOp;
  auto cpuOutputHostAllocOp = cpuOutputAllocOp;

  mlir::FuncOp mcpuMemCopy5DFuncOp;
  if (dataType != builder.getF32Type()) {
    // CPU bf16->f32 conversion function
    mcpuMemCopy5DFuncOp = makeFuncDecl(
        builder, "mcpuMem5DBF16ConvertFloat",
        {fiveDimUnknownSizeMemRefType, fiveDimUnknownSizeFloatType}, {});
    if (dataType == builder.getIntegerType(16))
      module.push_back(mcpuMemCopy5DFuncOp);

    // Emit CPU alloc and conversion function calls
    cpuFilterHostAllocOp =
        allocAndCopyTensor(module, builder, block, mcpuMemCopy5DFuncOp,
                           cpuFilterAllocOp, filterDimension);
    cpuInputHostAllocOp =
        allocAndCopyTensor(module, builder, block, mcpuMemCopy5DFuncOp,
                           cpuInputAllocOp, inputDimension);
    cpuOutputHostAllocOp =
        allocAndCopyTensor(module, builder, block, mcpuMemCopy5DFuncOp,
                           cpuOutputAllocOp, outputDimension);
  }

  //
  auto filterMemRefFloatType = MemRefType::get(
      ArrayRef<int64_t>(filterDimension.begin(), filterDimension.end()),
      floatType);
  auto inputMemRefFloatType = MemRefType::get(
      ArrayRef<int64_t>(inputDimension.begin(), inputDimension.end()),
      floatType);
  auto outputMemRefFloatType = MemRefType::get(
      ArrayRef<int64_t>(outputDimension.begin(), outputDimension.end()),
      floatType);

  // Populate host validation logic
  auto cpuConvFuncOp = createCPUConvolution(module, builder, genConfig);

  // Emit conv2d_host function call.
  auto cpuConvCallOp = builder.create<CallOp>(
      builder.getUnknownLoc(), cpuConvFuncOp,
      ValueRange{cpuFilterHostAllocOp, cpuInputHostAllocOp,
                 cpuOutputHostAllocOp});
  block->push_back(cpuConvCallOp);

  auto cpuResults = cpuOutputHostAllocOp;
  mlir::MemRefType dataTypeMemRefType, floatMemRefType;
  switch (convOpType) {
  case miopen::ConvOpType::Fwd:
    cpuResults = cpuOutputHostAllocOp;
    floatMemRefType = outputMemRefFloatType;
    dataTypeMemRefType = MemRefType::get(
        ArrayRef<int64_t>(outputDimension.begin(), outputDimension.end()),
        dataType);
    break;
  case miopen::ConvOpType::BwdData:
    cpuResults = cpuInputHostAllocOp;
    floatMemRefType = inputMemRefFloatType;
    dataTypeMemRefType = MemRefType::get(
        ArrayRef<int64_t>(inputDimension.begin(), inputDimension.end()),
        dataType);
    break;
  case miopen::ConvOpType::BwdWeight:
    cpuResults = cpuFilterHostAllocOp;
    floatMemRefType = filterMemRefFloatType;
    dataTypeMemRefType = MemRefType::get(
        ArrayRef<int64_t>(filterDimension.begin(), filterDimension.end()),
        dataType);
    break;
  }

  // mlir::Value cpuConvertedResults;
  auto cpuConvertedResults = cpuResults;
  if (dataType != builder.getF32Type())
    // Convert Cpu results of f32 to desired dataType
    cpuConvertedResults = getConvertedCpuResults(
        module, builder, block, cpuResults, dataTypeMemRefType);

  // Convert CPU results to f32 for printing
  auto printAllocOp = cpuConvertedResults;

  if (dataType != builder.getF32Type()) {
    auto allocOp =
        builder.create<memref::AllocOp>(builder.getUnknownLoc(), floatMemRefType);
    block->push_back(allocOp);
    printAllocOp = allocOp;

    if (dataType == builder.getIntegerType(16)) { // bf16 only

      auto printUnkownSizeMemRefCastOp = builder.create<memref::CastOp>(
          builder.getUnknownLoc(), printAllocOp, fiveDimUnknownSizeFloatType);
      block->push_back(printUnkownSizeMemRefCastOp);

      auto dataTypeMemRefCastOp = builder.create<memref::CastOp>(
          builder.getUnknownLoc(), cpuConvertedResults,
          fiveDimUnknownSizeMemRefType);
      block->push_back(dataTypeMemRefCastOp);

      auto printMemConvertCallOp = builder.create<CallOp>(
          builder.getUnknownLoc(), mcpuMemCopy5DFuncOp,
          ValueRange{dataTypeMemRefCastOp, printUnkownSizeMemRefCastOp});
      block->push_back(printMemConvertCallOp);

    } else { // f16
      // Emit type conversion routine to convert every element to f32.
      auto convertResultFuncOp = createConvertTensor(
          module, builder, dataTypeMemRefType, floatMemRefType);
      auto convertResultCallOp =
          builder.create<CallOp>(builder.getUnknownLoc(), convertResultFuncOp,
                                 ValueRange{cpuConvertedResults, printAllocOp});
      block->push_back(convertResultCallOp);
    }
  }

  // Emit print function call.
  StringRef printMemRefFuncName = "print_memref_f32";
  auto unrankedMemRefType = UnrankedMemRefType::get(builder.getF32Type(), 0);
  auto printMemRefCastOp = builder.create<memref::CastOp>(
      builder.getUnknownLoc(), printAllocOp, unrankedMemRefType);
  auto printMemRefFuncOp =
      makeFuncDecl(builder, printMemRefFuncName, {unrankedMemRefType}, {});
  auto printMemRefCallOp =
      builder.create<CallOp>(builder.getUnknownLoc(), printMemRefFuncOp,
                             ValueRange{printMemRefCastOp});
  module.push_back(printMemRefFuncOp);
  block->push_back(printMemRefCastOp);
  block->push_back(printMemRefCallOp);

  // Emit CPU dealloc.
  auto filterDeallocOp =
      builder.create<memref::DeallocOp>(builder.getUnknownLoc(), cpuFilterAllocOp);
  auto inputDeallocOp =
      builder.create<memref::DeallocOp>(builder.getUnknownLoc(), cpuInputAllocOp);
  auto outputDeallocOp =
      builder.create<memref::DeallocOp>(builder.getUnknownLoc(), cpuOutputAllocOp);
  block->push_back(filterDeallocOp);
  block->push_back(inputDeallocOp);
  block->push_back(outputDeallocOp);

  if (dataType != builder.getF32Type()) {
    auto filterHostDeallocOp = builder.create<memref::DeallocOp>(
        builder.getUnknownLoc(), cpuFilterHostAllocOp);
    auto inputHostDeallocOp =
        builder.create<memref::DeallocOp>(builder.getUnknownLoc(), cpuInputHostAllocOp);
    auto outputHostDeallocOp = builder.create<memref::DeallocOp>(
        builder.getUnknownLoc(), cpuOutputHostAllocOp);
    block->push_back(filterHostDeallocOp);
    block->push_back(inputHostDeallocOp);
    block->push_back(outputHostDeallocOp);

    auto cpuResultsDeallocOp =
        builder.create<memref::DeallocOp>(builder.getUnknownLoc(), cpuConvertedResults);
    block->push_back(cpuResultsDeallocOp);

    auto printDeallocOp =
        builder.create<memref::DeallocOp>(builder.getUnknownLoc(), printAllocOp);
    block->push_back(printDeallocOp);
  }

  auto returnOp =
      builder.create<ReturnOp>(builder.getUnknownLoc(), ValueRange{});
  block->push_back(returnOp);

  return success();
}

static LogicalResult populateKernelLaunchLogic(
    ModuleOp &module, OpBuilder &builder, MLIRContext &context,
    const SmallVector<std::string, 4> &kernels, const std::string entryPoint) {
  // Check if populate entry point exist.
  FuncOp theFunc;
  auto walkResult = module.walk([&](FuncOp funcOp) -> WalkResult {
    if (funcOp.getName() == entryPoint) {
      theFunc = funcOp;
      return WalkResult::interrupt();
    }
    return WalkResult::advance();
  });

  if (!walkResult.wasInterrupted()) {
    // do not fail for now. silent exit.
    // return failure();
    return success();
  }

  std::unordered_map<std::string, gpu::GPUFuncOp> gpuKernelMap;
  // Check if kernel to be launched exist.
  module.walk([&](gpu::GPUModuleOp gpuModule) -> WalkResult {
    module.walk([&](gpu::GPUFuncOp gpuFunc) -> WalkResult {
      auto fi = std::find(kernels.begin(), kernels.end(), gpuFunc.getName());
      if (fi != kernels.end()) {
        gpuKernelMap.emplace(*fi, gpuFunc);
      }
      return WalkResult::advance();
    });
    return WalkResult::advance();
  });

  if (gpuKernelMap.size() != kernels.size()) {
    // do not fail for now. silent exit.
    // return failure();
    return success();
  }

  Block *block = &(theFunc.getBody().front());
  block->clear();

  auto genLaunchCode = [&builder, &theFunc, &block](gpu::GPUFuncOp theGpuFunc) {
    auto blockSizeAttr = theGpuFunc->getAttr("block_size")
                             .template dyn_cast<IntegerAttr>()
                             .getInt();
    auto gridSizeAttr = theGpuFunc->getAttr("grid_size")
                            .template dyn_cast<IntegerAttr>()
                            .getInt();
    auto cstOne = builder.create<arith::ConstantIndexOp>(builder.getUnknownLoc(), 1);
    auto cstBlockSize =
        builder.create<arith::ConstantIndexOp>(builder.getUnknownLoc(), blockSizeAttr);
    auto cstGridSize =
        builder.create<arith::ConstantIndexOp>(builder.getUnknownLoc(), gridSizeAttr);
    block->push_back(cstOne);
    block->push_back(cstBlockSize);
    block->push_back(cstGridSize);

    auto gpuLaunchFuncOp = builder.create<gpu::LaunchFuncOp>(
        builder.getUnknownLoc(), theGpuFunc,
        gpu::KernelDim3{cstGridSize, cstOne, cstOne},
        gpu::KernelDim3{cstBlockSize, cstOne, cstOne},
        nullptr,
        ValueRange{theFunc.getArgument(0), theFunc.getArgument(1),
                   theFunc.getArgument(2)});
    gpuLaunchFuncOp->setAttr(
        "operand_segment_sizes",
        builder.getI32VectorAttr({static_cast<int32_t>(0),    // sync
                                  static_cast<int32_t>(1),    // gridX
                                  static_cast<int32_t>(1),    // gridY
                                  static_cast<int32_t>(1),    // gridZ
                                  static_cast<int32_t>(1),    // blockX
                                  static_cast<int32_t>(1),    // blockY
                                  static_cast<int32_t>(1),    // blockZ
                                  static_cast<int32_t>(0),    // dynamicSharedMemorySize
                                  static_cast<int32_t>(3)})); // arg count

    block->push_back(gpuLaunchFuncOp);
  };

  for (auto gpuKernel : kernels) {
    genLaunchCode(gpuKernelMap[gpuKernel]);
  }

  auto returnOp = builder.create<ReturnOp>(builder.getUnknownLoc());
  block->push_back(returnOp);

  return success();
}

=======
>>>>>>> 3e1f546c
static void populateTuningPipeline(PassManager &pm,
                                   const std::string &perfConfig) {
  pm.addPass(mlir::miopen::createAffixTuningParametersPass(blockSize, gridSize,
                                                           perfConfig));
}

static LogicalResult runMLIRPasses(ModuleOp &module,
                                   mlir::PassPipelineCLParser &passPipeline,
                                   const std::string &perfConfig) {
  PassManager pm(module.getContext(), PassManager::Nesting::Implicit);
  applyPassManagerCLOptions(pm);

  // Set up high-level pipeline.
  bool isHighLevel = highLevelPipeline.getValue();
  if (isHighLevel) {
    miopen::addHighLevelPipeline(pm);
  }

  // Set up lowering pipeline.
  if (miopenBuiltinPipeline.getValue()) {
    StringRef pipeline = loweringTargetDialect.getValue();
    if (pipeline == "tuning") {
      // Set up the default lowering pipeline which goes down to affix tuning
      // parameters
      populateTuningPipeline(pm, perfConfig);
    } else if (pipeline == "gpu") {
      // Set up the default lowering pipeline which goes down to GPU dialect.
      miopen::addPipeline(pm, perfConfig);
    } else if (pipeline == "rocdl") {
      // Set up the lowering pipeline which goes down to ROCDL dialect.
      miopen::addPipeline(pm, perfConfig);
      pm.addPass(createLowerGpuOpsToROCDLOpsPass(/*indexBitWidth=*/32));
    }
  } else {
    auto errorHandler = [&](const Twine &msg) {
      emitError(UnknownLoc::get(module.getContext())) << msg;
      return failure();
    };

    // Use lowering pipeline specified at command line.
    if (failed(passPipeline.addToPipeline(pm, errorHandler)))
      return failure();
  }

  return pm.run(module);
}

int main(int argc, char **argv) {
  DialectRegistry registry;
  registerAllDialects(registry);
#ifdef MLIR_INCLUDE_TESTS
  test::registerTestDialect(registry);
#endif
  MLIRContext context(registry);
  context.loadDialect < miopen::MIOpenDialect, StandardOpsDialect,
      scf::SCFDialect, AffineDialect, memref::MemRefDialect,
      math::MathDialect, arith::ArithmeticDialect>();
  mlir::registerAllPasses();
  mlir::registerMIOpenConversionPasses();
  miopen::registerPasses();
  InitLLVM y(argc, argv);

  // Register any pass manager command line options.
  mlir::registerPassManagerCLOptions();
  mlir::PassPipelineCLParser passPipeline("", "compiler passes to run");

  // Parse pass names in main to ensure static initialization completed.
  cl::ParseCommandLineOptions(argc, argv, "MLIR MIOpen Dialect driver\n");

  OpBuilder builder(&context);
  ModuleOp module;

  std::string errorMessage;
  SourceMgr sourceMgr;
  OwningModuleRef moduleRef;

  // Set up the input file.
  auto file = openInputFile(inputFilename, &errorMessage);
  if (!file) {
    llvm::errs() << errorMessage << "\n";
    exit(1);
  }

  // Parse the input file.
  sourceMgr.AddNewSourceBuffer(std::move(file), SMLoc());
  moduleRef = parseSourceFile(sourceMgr, &context);
  if (!moduleRef) {
    llvm::errs() << "Parse host harness " << inputFilename << " failed.\n";
    exit(1);
  }
<<<<<<< HEAD

  const auto &genConfig = conv2dGenerator.getConfig();

  SmallVector<std::string, 4> kernels;

  // Populate the module.
  if (!populateCpuConvolution.getValue()) {
    if (genConfig.kernelId < 0) {
      // generate all sub-kernels, and get corresponding gemmId
      int kernelCount = conv2dGenerator.getKernelCount();
      auto knSize = genConfig.kernelName.size();
      std::string kernelBaseName = genConfig.kernelName.substr(0, knSize - 1);
      for (int i = 0; i < kernelCount; ++i) {
        std::string kName = kernelBaseName + std::to_string(i);
        conv2dGenerator.setKernelName(kName);
        if (failed(conv2dGenerator.genConvModule(module, i))) {
          llvm::errs() << "Module population failed.\n";
          exit(1);
        }
        kernels.push_back(kName);
      }
    } else {
      // generate a specific kernel (kernel_id >= 0)
      if (failed(conv2dGenerator.genConvModule(module))) {
        llvm::errs() << "Module population failed.\n";
        exit(1);
      }
      kernels.push_back(genConfig.kernelName);
    }
  }

  // Determine data type.
  mlir::Type dataType = conv2dGenerator.getDataType(builder);

  // populate host harness and host validation.
  if (populateValidation.getValue()) {
    if (failed(populateValidationLogic(module, builder, context, genConfig,
                                       dataType))) {
      llvm::errs() << "Host validation populated failed.\n";
      exit(1);
    }
  }

  // Populate the module for gpu validation.
  SmallVector<std::string, 4> kernels_v;
  if (populateValidationWithGPU.getValue() &&
      (genConfig.xdlops || dataType != builder.getF32Type())) {
    // use non-xdlops kernels to verify xdlops kernels
    if (genConfig.xdlops)
      conv2dGenerator.flipXdlops();
    // use f32 data type to verify non-f32 or xdlops f32 kernels
    conv2dGenerator.setDataType("f32");

    if (genConfig.kernelId < 0) {
      // generate all sub-kernels, and get corresponding gemmId
      int kernelCount = conv2dGenerator.getKernelCount();
      if (kernelCount > 1000) {
        llvm::errs() << "Populating gpu kernels for validation failed.\n";
        exit(1);
      }

      auto knSize = genConfig.kernelName.size();
      std::string kernelBaseName = genConfig.kernelName.substr(0, knSize - 1);
      for (int i = 0; i < kernelCount; ++i) {
        std::string kName = kernelBaseName + std::to_string(1000 + i);
        conv2dGenerator.setKernelName(kName);
        if (failed(conv2dGenerator.genConvModule(module, i,
                                                 /*ignoreTuning=*/true))) {
          llvm::errs() << "Module population failed.\n";
          exit(1);
        }
        kernels_v.push_back(kName);
      }
    } else {
      // generate a specific kernel (kernel_id >= 0)
      std::string kName = genConfig.kernelName + std::to_string(1000);
      conv2dGenerator.setKernelName(kName);
      if (failed(conv2dGenerator.genConvModule(module, /*kernel_id=*/-1,
                                               /*ignoreTuning=*/true))) {
        llvm::errs() << "Module population failed.\n";
        exit(1);
      }
      kernels_v.push_back(kName);
    }
  }

  // populate CPU convolution and print the results.
  if (populateCpuConvolution.getValue()) {
    if (failed(populateCpuConvolutionLogic(module, builder, context, genConfig,
                                           dataType))) {
      llvm::errs() << "Cpu Convolution populated failed.\n";
      exit(1);
    }
  }
=======
  module = moduleRef.get();
>>>>>>> 3e1f546c

  // Run MLIR passes with passed in tuning parameters
  if (failed(runMLIRPasses(module, passPipeline, perfConfig.getValue()))) {
    llvm::errs() << "Lowering failed.\n";
    exit(1);
  }

  // Set up the output file.
  auto output = openOutputFile(outputFilename, &errorMessage);
  if (!output) {
    llvm::errs() << errorMessage << "\n";
    exit(1);
  }

  module.print(output->os());
  output->keep();
  return 0;
}<|MERGE_RESOLUTION|>--- conflicted
+++ resolved
@@ -55,24 +55,6 @@
                                            cl::value_desc("filename"),
                                            cl::init("-"));
 
-<<<<<<< HEAD
-static cl::opt<mlir::miopen::ConvOpType> operation(
-    "operation", cl::desc("Convolution operation,"),
-    cl::values(clEnumValN(miopen::ConvOpType::Fwd, "conv2d",
-                          "Forward convolution"),
-               clEnumValN(miopen::ConvOpType::BwdData, "conv2d_bwd_data",
-                          "Backpropogate convolution data"),
-               clEnumValN(miopen::ConvOpType::BwdWeight, "conv2d_bwd_weight",
-                          "Backpropogate convolution weights")),
-    cl::value_desc("convolution type"), cl::init(miopen::ConvOpType::Fwd));
-
-static cl::opt<std::string>
-    arch("arch",
-         cl::desc("amdgpu architecture, eg: gfx803, gfx900, gfx906, gfx908"),
-         cl::value_desc("GFX architecture string"), cl::init("gfx906"));
-
-=======
->>>>>>> 3e1f546c
 static cl::opt<std::string>
     perfConfig("perf_config",
                cl::desc("performance config data used for tuning"),
@@ -124,2185 +106,6 @@
 void registerTestDialect(DialectRegistry &);
 } // namespace test
 
-<<<<<<< HEAD
-static void correctParameters() {
-  std::string filterLayoutValue = filterLayout.getValue();
-  std::string inputLayoutValue = inputLayout.getValue();
-  std::string outputLayoutValue = outputLayout.getValue();
-  if (filterLayoutValue.size() == 4) { // yxcgk not implement yet
-    if (filterLayoutValue == "kcyx")
-      filterLayout.setValue("gkcyx");
-    else if (filterLayoutValue == "kyxc")
-      filterLayout.setValue("gkyxc");
-    else
-      filterLayout.setValue("g" + filterLayoutValue);
-  }
-  if (outputLayoutValue.size() == 4) {
-    if (outputLayoutValue == "nkhw")
-      outputLayout.setValue("ngkhw");
-    else if (outputLayoutValue == "nhwk")
-      outputLayout.setValue("nhwgk");
-    else
-      outputLayout.setValue("g" + outputLayoutValue);
-  }
-
-  if (inputLayoutValue.size() == 4) {
-    if (inputLayoutValue == "nchw")
-      inputLayout.setValue("ngchw");
-    else if (inputLayoutValue == "nhwc")
-      inputLayout.setValue("nhwgc");
-    else
-      inputLayout.setValue("g" + inputLayoutValue);
-  }
-
-  // we can use paddingHeight or paddingHeightLeft + paddingHeightRight
-  // if use paddingHeight , paddingHeightLeft and paddingHeightRight =
-  // paddingHeight if use paddingHeightLeft + paddingHeightRight , please
-  // assigne value
-  if (paddingHeight.getValue() > 0) {
-    if (paddingHeightLeft.getValue() == 0 &&
-        paddingHeightRight.getValue() == 0) {
-      paddingHeightLeft.setValue(paddingHeight.getValue());
-      paddingHeightRight.setValue(paddingHeight.getValue());
-    } else {
-      if (paddingHeightLeft.getValue() != paddingHeight.getValue() ||
-          paddingHeightRight.getValue() != paddingHeight.getValue()) {
-        llvm::errs()
-            << "you can't use both padding_h and (padding_h_l,padding_h_r).\n";
-      }
-    }
-  }
-
-  // we can use paddingWidth or paddingWidthLeft + paddingWidthRight
-  // if use paddingWidth , paddingWidthLeft and paddingWidthRight = paddingWidth
-  // if use paddingWidthLeft + paddingWidthRight , please assigne value
-  if (paddingWidth.getValue() > 0) {
-    if (paddingWidthLeft.getValue() == 0 && paddingWidthRight.getValue() == 0) {
-      paddingWidthLeft.setValue(paddingWidth.getValue());
-      paddingWidthRight.setValue(paddingWidth.getValue());
-    } else {
-      if (paddingWidthLeft.getValue() != paddingWidth.getValue() ||
-          paddingWidthRight.getValue() != paddingWidth.getValue()) {
-        llvm::errs()
-            << "you can't use both padding_w and (padding_w_l,padding_w_r).\n";
-      }
-    }
-  }
-
-  // adjust the padding size
-  // getOutputDim can give us correct output size
-  // output size = input size+ padding size
-  // then -(filter size-1) * dilation size -1
-  // ,/ stride size and add 1
-  auto getOutputDim = [](int64_t inputLen, int64_t filLen, int leftPadLen,
-                         int rightPadLen, int strideLen, int dilLen) {
-    return (inputLen + leftPadLen + rightPadLen - (filLen - 1) * dilLen - 1) /
-               strideLen +
-           1;
-  };
-
-  int hi = inputHeight.getValue();
-  int y = filterHeight.getValue();
-  int in_left_pad_h = paddingHeightLeft.getValue();
-  int conv_stride_h = strideHeight.getValue();
-  int conv_dilation_h = dilationHeight.getValue();
-  int ho = getOutputDim(hi, y, in_left_pad_h, paddingHeightRight.getValue(),
-                        conv_stride_h, conv_dilation_h);
-  int hi_padded = 1 + (y - 1) * conv_dilation_h + (ho - 1) * conv_stride_h;
-  // we got correct output size via getOutputDim, before adjusting size
-  // we have original output size from user , but we need to check the padding
-  // size so we use output size to calculate original input size add pad size,
-  // hi_padded if hi_padded is equal to hi + in_left_pad_h , no adjusting but if
-  // not equal, need extra padding hi_padded - (hi + in_left_pad_h)
-  int in_right_pad_h =
-      hi_padded > (hi + in_left_pad_h) ? hi_padded - (hi + in_left_pad_h) : 0;
-  paddingHeightRight.setValue(in_right_pad_h);
-
-  int wi = inputWidth.getValue();
-  int x = filterWidth.getValue();
-  int in_left_pad_w = paddingWidthLeft.getValue();
-  int conv_stride_w = strideWidth.getValue();
-  int conv_dilation_w = dilationWidth.getValue();
-  int wo = getOutputDim(wi, x, in_left_pad_w, paddingWidthRight.getValue(),
-                        conv_stride_w, conv_dilation_w);
-
-  int wi_padded = 1 + (x - 1) * conv_dilation_w + (wo - 1) * conv_stride_w;
-  int in_right_pad_w =
-      wi_padded > (wi + in_left_pad_w) ? wi_padded - (wi + in_left_pad_w) : 0;
-  paddingWidthRight.setValue(in_right_pad_w);
-}
-
-static void verifyLayout() {
-  std::string filterLayoutValue = filterLayout.getValue();
-  std::string inputLayoutValue = inputLayout.getValue();
-
-  if (filterLayoutValue.find("yx") == std::string::npos &&
-      filterLayoutValue.find("xy") == std::string::npos) {
-    llvm::errs() << "Unsupported filter layout: disjointed yx!\n";
-    exit(1);
-  }
-
-  if (inputLayoutValue.find("hw") == std::string::npos &&
-      inputLayoutValue.find("wh") == std::string::npos) {
-
-    llvm::errs() << "Unsupported input layout: disjointed hw!\n";
-    exit(1);
-  }
-}
-
-static void populateDefaults() {
-  // arch is a required field to make lowering succeed. However,
-  // 1. mlir-miopen-lib get it from client
-  // 2. mlir-rocm-runner get it from the host machine
-  // We don't particularly care about this field in the lowering
-  // process unless it is tuning related. Therefore, setting this
-  // field to a default value regardless.
-  arch.setValue("amdgcn-amd-amdhsa:gfx900");
-
-  if (populateDefaultValues == true) {
-    if (xdlopsV2.getValue() == false) {
-      groupSize.setValue(1);
-      batchSize.setValue(128);
-      inputChannel.setValue(8);
-      outputChannel.setValue(128);
-      inputHeight.setValue(32);
-      inputWidth.setValue(32);
-      filterHeight.setValue(3);
-      filterWidth.setValue(3);
-      dilationHeight.setValue(1);
-      dilationWidth.setValue(1);
-      strideHeight.setValue(1);
-      strideWidth.setValue(1);
-      paddingHeightLeft.setValue(0);
-      paddingHeightRight.setValue(0);
-      paddingWidthLeft.setValue(0);
-      paddingWidthRight.setValue(0);
-    } else {
-      groupSize.setValue(1);
-      batchSize.setValue(128);
-      inputChannel.setValue(1024);
-      outputChannel.setValue(1024);
-      inputHeight.setValue(14);
-      inputWidth.setValue(14);
-      filterHeight.setValue(1);
-      filterWidth.setValue(1);
-      dilationHeight.setValue(1);
-      dilationWidth.setValue(1);
-      strideHeight.setValue(1);
-      strideWidth.setValue(1);
-      paddingHeightLeft.setValue(0);
-      paddingHeightRight.setValue(0);
-      paddingWidthLeft.setValue(0);
-      paddingWidthRight.setValue(0);
-      num_cu.setValue(120);
-      arch.setValue("amdgcn-amd-amdhsa:gfx908");
-    }
-  }
-
-  if (xdlopsV2.getValue() == true) {
-    num_cu.setValue(120);
-    arch.setValue("amdgcn-amd-amdhsa:gfx908");
-  }
-
-  if (outputHeight.getNumOccurrences() == 0) {
-    outputHeight.setValue(Conv2dGenerator::outputDim(
-        inputHeight.getValue(), filterHeight.getValue(),
-        paddingHeightLeft.getValue(), paddingHeightRight.getValue(),
-        strideHeight.getValue(), dilationHeight.getValue()));
-  }
-  if (outputWidth.getNumOccurrences() == 0) {
-    outputWidth.setValue(Conv2dGenerator::outputDim(
-        inputWidth.getValue(), filterWidth.getValue(),
-        paddingWidthLeft.getValue(), paddingWidthRight.getValue(),
-        strideWidth.getValue(), dilationWidth.getValue()));
-  }
-}
-
-static LogicalResult detectMissingArguments() {
-  const static std::vector<const cl::opt<int64_t> *> requiredArgs = {
-      &groupSize,  &batchSize,     &inputChannel, &inputHeight,
-      &inputWidth, &outputChannel, &filterWidth,  &filterHeight};
-  for (auto *arg : requiredArgs) {
-    if (arg->getValue() < 0) {
-      llvm::errs() << "Value for: " << arg->ArgStr << " not specified\n";
-      return failure();
-    }
-  }
-  return success();
-}
-
-static FuncOp makeFuncDecl(OpBuilder &builder, StringRef funcName,
-                           TypeRange inputs, TypeRange results) {
-  auto func = FuncOp::create(builder.getUnknownLoc(), funcName,
-                             builder.getFunctionType(inputs, results));
-  func.sym_visibilityAttr(builder.getStringAttr("private"));
-  return func;
-}
-
-static mlir::Value allocAndInitializeTensor(OpBuilder &builder, Block *block,
-                                            mlir::Type dataType,
-                                            mlir::FuncOp &mcpuMemset5DFuncOp,
-                                            mlir::MemRefType &memRefType,
-                                            mlir::Value &memsetMinValue,
-                                            mlir::Value &memsetMaxValue,
-                                            arith::ConstantIntOp &seedValue) {
-  auto fiveDimUnknownSizeMemRefType =
-      MemRefType::get({-1, -1, -1, -1, -1}, dataType);
-
-  // Emit CPU alloc
-  auto cpuAllocOp =
-      builder.create<memref::AllocOp>(builder.getUnknownLoc(), memRefType);
-  block->push_back(cpuAllocOp);
-
-  // Emit memref cast
-  auto cpuMemRefCastOp = builder.create<memref::CastOp>(
-      builder.getUnknownLoc(), cpuAllocOp, fiveDimUnknownSizeMemRefType);
-  block->push_back(cpuMemRefCastOp);
-
-  // Populate initial values
-  auto cpuMemsetOp = builder.create<CallOp>(
-      builder.getUnknownLoc(), mcpuMemset5DFuncOp,
-      ValueRange{cpuMemRefCastOp, memsetMinValue, memsetMaxValue, seedValue});
-  block->push_back(cpuMemsetOp);
-
-  return cpuAllocOp;
-}
-
-static FuncOp createConvertTensor(ModuleOp &module, OpBuilder &builder,
-                                  mlir::MemRefType &originalMemRefType,
-                                  mlir::MemRefType &convertedMemRefType) {
-  std::string funcName = "convert_tensor";
-  auto originalMemRefShape = originalMemRefType.getShape();
-  funcName += std::to_string(originalMemRefShape[0]);
-  for (unsigned i = 1; i < originalMemRefShape.size(); ++i) {
-    auto dim = originalMemRefShape[i];
-    funcName += "x" + std::to_string(dim);
-  }
-  auto originalDataType = originalMemRefType.getElementType();
-  if (originalDataType == builder.getF32Type())
-    funcName += "xf32";
-  else if (originalDataType == builder.getF16Type())
-    funcName += "xf16";
-  else
-    funcName += "xi16";
-
-  FuncOp convertFuncOp;
-  // Does a conversion function already exist?
-  auto walkResult = module.walk([&](FuncOp funcOp) -> WalkResult {
-    if (funcOp.getName() == funcName) {
-      convertFuncOp = funcOp;
-      return WalkResult::interrupt();
-    }
-    return WalkResult::advance();
-  });
-  if (walkResult.wasInterrupted()) { // Reuse an existing function
-    return convertFuncOp;
-  }
-
-  // Otherwise create a new conversion function
-  auto convertResultFuncOp = FuncOp::create(
-      builder.getUnknownLoc(), StringRef(funcName),
-      builder.getFunctionType({originalMemRefType, convertedMemRefType}, {}));
-  module.push_back(convertResultFuncOp);
-
-  // Construct a new Block.
-  Block *block = convertResultFuncOp.addEntryBlock();
-
-  // Insert loop to convert data.
-  auto printMemRefShape = convertedMemRefType.getShape();
-  auto zero = builder.create<arith::ConstantIndexOp>(builder.getUnknownLoc(), 0);
-  auto one = builder.create<arith::ConstantIndexOp>(builder.getUnknownLoc(), 1);
-  block->push_back(zero);
-  block->push_back(one);
-  SmallVector<mlir::Value, 4> boundVector;
-  SmallVector<mlir::scf::ForOp, 4> loopOpVector;
-  SmallVector<mlir::Value, 4> loopIVVector;
-
-  // Emit loop bounds.
-  for (unsigned i = 0; i < printMemRefShape.size(); ++i) {
-    auto dim = printMemRefShape[i];
-    auto bound = builder.create<arith::ConstantIndexOp>(builder.getUnknownLoc(), dim);
-    block->push_back(bound);
-    boundVector.push_back(bound);
-  }
-
-  // Emit loops.
-  for (unsigned i = 0; i < printMemRefShape.size(); ++i) {
-    if (i == 0) {
-      auto loopOp = builder.create<scf::ForOp>(builder.getUnknownLoc(), zero,
-                                               boundVector[i], one);
-      block->push_back(loopOp);
-      loopOpVector.push_back(loopOp);
-      loopIVVector.push_back(loopOp.getInductionVar());
-    } else {
-      auto lb = OpBuilder::atBlockBegin(
-          loopOpVector[loopOpVector.size() - 1].getBody());
-      auto loopOp = lb.create<scf::ForOp>(builder.getUnknownLoc(), zero,
-                                          boundVector[i], one);
-      loopOpVector.push_back(loopOp);
-      loopIVVector.push_back(loopOp.getInductionVar());
-    }
-  }
-
-  // Emit loop body in the innermost loop.
-  auto innermostLoopBuilder =
-      OpBuilder::atBlockBegin(loopOpVector[loopOpVector.size() - 1].getBody());
-  auto convertedDataType = convertedMemRefType.getElementType();
-  auto arguments = convertResultFuncOp.getArguments();
-  mlir::Value sourceMemRef = arguments[0];
-  mlir::Value convertedMemRef = arguments[1];
-  mlir::Value sourceValue = innermostLoopBuilder.create<memref::LoadOp>(
-      builder.getUnknownLoc(), originalDataType, sourceMemRef, loopIVVector);
-  mlir::Value convertedValue;
-  if (originalDataType == convertedDataType) {
-    convertedValue = sourceValue;
-  } else {
-    auto f16Type = builder.getF16Type();
-    auto f32Type = builder.getF32Type();
-    // f16->f32, emit fpext
-    if (originalDataType == f16Type && convertedDataType == f32Type)
-      convertedValue = innermostLoopBuilder.create<arith::ExtFOp>(
-          builder.getUnknownLoc(), sourceValue, f32Type);
-    // f32->f16, emit fptrunc
-    else if (originalDataType == f32Type && convertedDataType == f16Type)
-      convertedValue = innermostLoopBuilder.create<arith::TruncFOp>(
-          builder.getUnknownLoc(), sourceValue, f16Type);
-    else if (originalDataType == builder.getIntegerType(16))
-      // Treat I16 as BF16.
-      // TBD: Implement proper conversion logic. Force cast for now.
-      convertedValue = innermostLoopBuilder.create<arith::SIToFPOp>(
-          builder.getUnknownLoc(), sourceValue, f32Type);
-  }
-  innermostLoopBuilder.create<memref::StoreOp>(builder.getUnknownLoc(), convertedValue,
-                                       convertedMemRef, loopIVVector);
-
-  // Emit return op.
-  auto returnOp =
-      builder.create<ReturnOp>(builder.getUnknownLoc(), ValueRange{});
-  block->push_back(returnOp);
-
-  return convertResultFuncOp;
-}
-
-// Alloc CPU memory of f32 and copy values from sourceOriginalAllocOp
-static mlir::Value
-allocAndCopyTensor(ModuleOp &module, OpBuilder &builder, Block *block,
-                   mlir::FuncOp &mcpuMemCopy5DFuncOp,
-                   mlir::Value sourceOriginalAllocOp,
-                   const SmallVector<int64_t, 5> &sourceDimension) {
-  auto sourceMemRefType =
-      sourceOriginalAllocOp.getType().template dyn_cast<MemRefType>();
-  auto dataType = sourceMemRefType.getElementType();
-
-  if (dataType == builder.getF32Type())
-    return sourceOriginalAllocOp;
-
-  auto floatType = builder.getF32Type();
-  auto fiveDimUnknownSizeFloatType =
-      MemRefType::get({-1, -1, -1, -1, -1}, floatType);
-
-  // Emit CPU alloc of Float type
-  auto floatMemRefType = MemRefType::get(
-      ArrayRef<int64_t>(sourceDimension.begin(), sourceDimension.end()),
-      floatType);
-  auto cpuAllocOp =
-      builder.create<memref::AllocOp>(builder.getUnknownLoc(), floatMemRefType);
-  block->push_back(cpuAllocOp);
-
-  if (dataType == builder.getF16Type()) { // f16
-    // Create conversion routine
-    auto convertResultFuncOp =
-        createConvertTensor(module, builder, sourceMemRefType, floatMemRefType);
-    auto convertResultCallOp =
-        builder.create<CallOp>(builder.getUnknownLoc(), convertResultFuncOp,
-                               ValueRange{sourceOriginalAllocOp, cpuAllocOp});
-    block->push_back(convertResultCallOp);
-  } else { // bf16
-    // Emit memref cast
-    auto cpuMemRefCastOp = builder.create<memref::CastOp>(
-        builder.getUnknownLoc(), cpuAllocOp, fiveDimUnknownSizeFloatType);
-    block->push_back(cpuMemRefCastOp);
-
-    auto sourceUnknownSizeMemRefType =
-        MemRefType::get({-1, -1, -1, -1, -1}, dataType);
-    auto sourceMemRefCastOp = builder.create<memref::CastOp>(
-        builder.getUnknownLoc(), sourceOriginalAllocOp,
-        sourceUnknownSizeMemRefType);
-    block->push_back(sourceMemRefCastOp);
-
-    // Copy values of sourceAllocOp into cpuAllocOp
-    auto cpuMemCopyCallOp =
-        builder.create<CallOp>(builder.getUnknownLoc(), mcpuMemCopy5DFuncOp,
-                               ValueRange{sourceMemRefCastOp, cpuMemRefCastOp});
-    block->push_back(cpuMemCopyCallOp);
-  }
-
-  return cpuAllocOp;
-}
-
-static FuncOp
-createCPUConvolution(ModuleOp &module, OpBuilder &builder,
-                     const mlir::Conv2dGenerator::Config &genConfig) {
-  auto filterDimension = genConfig.filterDimension;
-  auto inputDimension = genConfig.inputDimension;
-  auto outputDimension = genConfig.outputDimension;
-  auto convOpType = genConfig.operation;
-
-  auto floatType = builder.getF32Type();
-  auto filterMemRefType = MemRefType::get(
-      ArrayRef<int64_t>(filterDimension.begin(), filterDimension.end()),
-      floatType);
-  auto inputMemRefType = MemRefType::get(
-      ArrayRef<int64_t>(inputDimension.begin(), inputDimension.end()),
-      floatType);
-  auto outputMemRefType = MemRefType::get(
-      ArrayRef<int64_t>(outputDimension.begin(), outputDimension.end()),
-      floatType);
-
-  // Create conv2d_host function
-  auto cpuConvFuncOp = FuncOp::create(
-      builder.getUnknownLoc(), StringRef("conv2d_host"),
-      builder.getFunctionType(
-          {filterMemRefType, inputMemRefType, outputMemRefType}, {}));
-  module.push_back(cpuConvFuncOp);
-
-  // Construct a new Block.
-  Block *cpuConvBlock = cpuConvFuncOp.addEntryBlock();
-
-  // Emit memref_cast.
-  // %a0 = memref_cast %arg0 : memref<128x8x3x3xf32> to memref<*xf32>
-  // %a1 = memref_cast %arg1 : memref<128x8x32x32xf32> to memref<*xf32>
-  // %a2 = memref_cast %arg2 : memref<128x128x30x30xf32> to memref<*xf32>
-  auto unrankedMemRefType =
-      UnrankedMemRefType::get(filterMemRefType.getElementType(), 0);
-
-  auto filterMemRefCastOp = builder.create<memref::CastOp>(
-      builder.getUnknownLoc(), cpuConvBlock->getArgument(0),
-      unrankedMemRefType);
-  auto inputMemRefCastOp = builder.create<memref::CastOp>(
-      builder.getUnknownLoc(), cpuConvBlock->getArgument(1),
-      unrankedMemRefType);
-  auto outputMemRefCastOp = builder.create<memref::CastOp>(
-      builder.getUnknownLoc(), cpuConvBlock->getArgument(2),
-      unrankedMemRefType);
-  cpuConvBlock->push_back(filterMemRefCastOp);
-  cpuConvBlock->push_back(inputMemRefCastOp);
-  cpuConvBlock->push_back(outputMemRefCastOp);
-
-  // Emit ConstantIntOps to be used for strides, paddings and dilations
-  auto intType = builder.getIntegerType(32);
-
-  auto strideHeightConstantOp = builder.create<arith::ConstantIntOp>(
-      builder.getUnknownLoc(), genConfig.strideHeight, intType);
-
-  auto strideWidthConstantOp = builder.create<arith::ConstantIntOp>(
-      builder.getUnknownLoc(), genConfig.strideWidth, intType);
-
-  auto paddingHeightLeftConstantOp = builder.create<arith::ConstantIntOp>(
-      builder.getUnknownLoc(), genConfig.paddingHeightLeft, intType);
-
-  auto paddingHeightRightConstantOp = builder.create<arith::ConstantIntOp>(
-      builder.getUnknownLoc(), genConfig.paddingHeightRight, intType);
-
-  auto paddingWidthLeftConstantOp = builder.create<arith::ConstantIntOp>(
-      builder.getUnknownLoc(), genConfig.paddingWidthLeft, intType);
-
-  auto paddingWidthRightConstantOp = builder.create<arith::ConstantIntOp>(
-      builder.getUnknownLoc(), genConfig.paddingWidthRight, intType);
-
-  auto dilationHeightConstantOp = builder.create<arith::ConstantIntOp>(
-      builder.getUnknownLoc(), genConfig.dilationHeight, intType);
-
-  auto dilationWidthConstantOp = builder.create<arith::ConstantIntOp>(
-      builder.getUnknownLoc(), genConfig.dilationWidth, intType);
-
-  cpuConvBlock->push_back(strideHeightConstantOp);
-  cpuConvBlock->push_back(strideWidthConstantOp);
-  cpuConvBlock->push_back(paddingHeightLeftConstantOp);
-  cpuConvBlock->push_back(paddingHeightRightConstantOp);
-  cpuConvBlock->push_back(paddingWidthLeftConstantOp);
-  cpuConvBlock->push_back(paddingWidthRightConstantOp);
-  cpuConvBlock->push_back(dilationHeightConstantOp);
-  cpuConvBlock->push_back(dilationWidthConstantOp);
-
-  // Emit ConstantIndex ops
-  // %c_0 = constant 0 : index
-  // %c_1 = constant 1 : index
-  // %c_2 = constant 2 : index
-  // %c_3 = constant 3 : index
-  // %c_4 = constant 4 : index
-  std::vector<arith::ConstantIndexOp> indexOpVec;
-  for (int i = 0; i < 5; i++) {
-    auto indexOp = builder.create<arith::ConstantIndexOp>(builder.getUnknownLoc(), i);
-    cpuConvBlock->push_back(indexOp);
-    indexOpVec.push_back(indexOp);
-  }
-
-  auto charType = builder.getIntegerType(8);
-  // Emit Constant ops for letters used in layouts
-  //  these numbers are ascii codes , g = 103, k = 107
-  //  %g = constant 103: i8
-  //  %k = constant 107 : i8
-  //  %c = constant 99 : i8
-  //  %y = constant 121 : i8
-  //  %x = constant 120 : i8
-  //  %n = constant 110 : i8
-  //  %h = constant 104 : i8
-  //  %w = constant 119 : i8
-  auto kConstantOp =
-      builder.create<arith::ConstantIntOp>(builder.getUnknownLoc(), 'k', charType);
-
-  auto cConstantOp =
-      builder.create<arith::ConstantIntOp>(builder.getUnknownLoc(), 'c', charType);
-
-  auto yConstantOp =
-      builder.create<arith::ConstantIntOp>(builder.getUnknownLoc(), 'y', charType);
-
-  auto xConstantOp =
-      builder.create<arith::ConstantIntOp>(builder.getUnknownLoc(), 'x', charType);
-
-  auto nConstantOp =
-      builder.create<arith::ConstantIntOp>(builder.getUnknownLoc(), 'n', charType);
-
-  auto hConstantOp =
-      builder.create<arith::ConstantIntOp>(builder.getUnknownLoc(), 'h', charType);
-
-  auto wConstantOp =
-      builder.create<arith::ConstantIntOp>(builder.getUnknownLoc(), 'w', charType);
-
-  auto gConstantOp =
-      builder.create<arith::ConstantIntOp>(builder.getUnknownLoc(), 'g', charType);
-
-  cpuConvBlock->push_back(gConstantOp);
-  cpuConvBlock->push_back(kConstantOp);
-  cpuConvBlock->push_back(cConstantOp);
-  cpuConvBlock->push_back(yConstantOp);
-  cpuConvBlock->push_back(xConstantOp);
-  cpuConvBlock->push_back(nConstantOp);
-  cpuConvBlock->push_back(hConstantOp);
-  cpuConvBlock->push_back(wConstantOp);
-
-  std::unordered_map<char, arith::ConstantIntOp> layoutConstOps;
-  layoutConstOps['g'] = gConstantOp;
-  layoutConstOps['k'] = kConstantOp;
-  layoutConstOps['c'] = cConstantOp;
-  layoutConstOps['y'] = yConstantOp;
-  layoutConstOps['x'] = xConstantOp;
-  layoutConstOps['n'] = nConstantOp;
-  layoutConstOps['h'] = hConstantOp;
-  layoutConstOps['w'] = wConstantOp;
-
-  // %3   = alloca() : memref<5xi8>
-  // %4   = alloca() : memref<5xi8>
-  // %5   = alloca() : memref<5xi8>
-  SmallVector<int64_t, 5> layoutVector({5});
-  auto layoutMemRefType = MemRefType::get(
-      ArrayRef<int64_t>(layoutVector.begin(), layoutVector.end()), charType);
-  auto filLayoutAllocOp =
-      builder.create<memref::AllocaOp>(builder.getUnknownLoc(), layoutMemRefType);
-  auto inLayoutAllocOp =
-      builder.create<memref::AllocaOp>(builder.getUnknownLoc(), layoutMemRefType);
-  auto outLayoutAllocOp =
-      builder.create<memref::AllocaOp>(builder.getUnknownLoc(), layoutMemRefType);
-  cpuConvBlock->push_back(filLayoutAllocOp);
-  cpuConvBlock->push_back(inLayoutAllocOp);
-  cpuConvBlock->push_back(outLayoutAllocOp);
-
-  // Store layouts into layoutAllocOp
-  // store %k, %3[%c_0]: memref<5xi32>
-  std::string fil_layout = genConfig.filterLayout;
-  std::string in_layout = genConfig.inputLayout;
-  std::string out_layout = genConfig.outputLayout;
-  for (int i = 0; i < 5; i++) {
-    auto storeOp = builder.create<memref::StoreOp>(
-        builder.getUnknownLoc(), layoutConstOps[fil_layout[i]],
-        filLayoutAllocOp, ValueRange{indexOpVec[i]});
-    cpuConvBlock->push_back(storeOp);
-  }
-
-  for (int i = 0; i < 5; i++) {
-    auto storeOp = builder.create<memref::StoreOp>(
-        builder.getUnknownLoc(), layoutConstOps[in_layout[i]], inLayoutAllocOp,
-        ValueRange{indexOpVec[i]});
-    cpuConvBlock->push_back(storeOp);
-  }
-
-  for (int i = 0; i < 5; i++) {
-    auto storeOp = builder.create<memref::StoreOp>(
-        builder.getUnknownLoc(), layoutConstOps[out_layout[i]],
-        outLayoutAllocOp, ValueRange{indexOpVec[i]});
-    cpuConvBlock->push_back(storeOp);
-  }
-
-  // Emit memref_cast
-  // %6 = memref_cast %3 : memref<5xi8> to memref<*xi8>
-  // %7 = memref_cast %4 : memref<5xi8> to memref<*xi8>
-  // %8 = memref_cast %5 : memref<5xi8> to memref<*xi8>
-  auto unrankedLayoutMemRefType = UnrankedMemRefType::get(charType, 0);
-  auto filLayoutMemRefCastOp = builder.create<memref::CastOp>(
-      builder.getUnknownLoc(), filLayoutAllocOp, unrankedLayoutMemRefType);
-  auto inLayoutMemRefCastOp = builder.create<memref::CastOp>(
-      builder.getUnknownLoc(), inLayoutAllocOp, unrankedLayoutMemRefType);
-  auto outLayoutMemRefCastOp = builder.create<memref::CastOp>(
-      builder.getUnknownLoc(), outLayoutAllocOp, unrankedLayoutMemRefType);
-
-  cpuConvBlock->push_back(filLayoutMemRefCastOp);
-  cpuConvBlock->push_back(inLayoutMemRefCastOp);
-  cpuConvBlock->push_back(outLayoutMemRefCastOp);
-
-  std::string mcpuFuncName;
-
-  switch (convOpType) {
-  case mlir::miopen::ConvOpType::Fwd:
-    mcpuFuncName = "mcpuConv2d";
-    break;
-  case miopen::ConvOpType::BwdData:
-    mcpuFuncName = "mcpuConv2dBwdData";
-    break;
-  case miopen::ConvOpType::BwdWeight:
-    mcpuFuncName = "mcpuConv2dBwdWeight";
-    break;
-  }
-
-  // Emit cpu convolution function call op
-  auto mcpuConv2dFuncOp =
-      makeFuncDecl(builder, mcpuFuncName,
-                   {unrankedMemRefType, unrankedMemRefType, unrankedMemRefType,
-                    unrankedLayoutMemRefType, unrankedLayoutMemRefType,
-                    unrankedLayoutMemRefType, intType, intType, intType,
-                    intType, intType, intType, intType, intType},
-                   {});
-
-  auto mcpuConv2dCallOp = builder.create<CallOp>(
-      builder.getUnknownLoc(), mcpuConv2dFuncOp,
-      ValueRange{filterMemRefCastOp, inputMemRefCastOp, outputMemRefCastOp,
-                 filLayoutMemRefCastOp, inLayoutMemRefCastOp,
-                 outLayoutMemRefCastOp, strideHeightConstantOp,
-                 strideWidthConstantOp, paddingHeightLeftConstantOp,
-                 paddingHeightRightConstantOp, paddingWidthLeftConstantOp,
-                 paddingWidthRightConstantOp, dilationHeightConstantOp,
-                 dilationWidthConstantOp});
-
-  module.push_back(mcpuConv2dFuncOp);
-  cpuConvBlock->push_back(mcpuConv2dCallOp);
-
-  // Emit return op
-  auto cpuConvFuncOpReturnOp =
-      builder.create<ReturnOp>(builder.getUnknownLoc(), ValueRange{});
-  cpuConvBlock->push_back(cpuConvFuncOpReturnOp);
-
-  return cpuConvFuncOp;
-}
-
-// Cconvert CPU results of f32 to f16 or bf16
-static mlir::Value
-getConvertedCpuResults(ModuleOp &module, OpBuilder &builder, Block *block,
-                       mlir::Value cpuOriginalAllocOp,
-                       mlir::MemRefType &convertedMemRefType) {
-  auto dataType = convertedMemRefType.getElementType();
-
-  if (dataType == builder.getF32Type())
-    return cpuOriginalAllocOp;
-
-  // Emit allocOp for converted CPU results.
-  auto cpuConvertedResults =
-      builder.create<memref::AllocOp>(builder.getUnknownLoc(), convertedMemRefType);
-  block->push_back(cpuConvertedResults);
-
-  if (dataType == builder.getF16Type()) { // f16
-    auto originalMemRefType =
-        cpuOriginalAllocOp.getType().template dyn_cast<MemRefType>();
-
-    // Create conversion routine f32->f16
-    auto convertFuncOp = createConvertTensor(
-        module, builder, originalMemRefType, convertedMemRefType);
-    auto convertResultCallOp = builder.create<CallOp>(
-        builder.getUnknownLoc(), convertFuncOp,
-        ValueRange{cpuOriginalAllocOp, cpuConvertedResults});
-    block->push_back(convertResultCallOp);
-  } else { // bf16
-    StringRef convertFuncName = "mcpuMem5DFloatConvertBF16";
-
-    auto fiveDimUnknownSizeMemRefFloat =
-        MemRefType::get({-1, -1, -1, -1, -1}, builder.getF32Type());
-    auto fiveDimUnknownSizeMemRefType =
-        MemRefType::get({-1, -1, -1, -1, -1}, dataType);
-
-    auto convertFuncOp = makeFuncDecl(
-        builder, convertFuncName,
-        {fiveDimUnknownSizeMemRefFloat, fiveDimUnknownSizeMemRefType}, {});
-    module.push_back(convertFuncOp);
-
-    // Emit memref cast
-    auto cpuConvertedMemRefCastOp = builder.create<memref::CastOp>(
-        builder.getUnknownLoc(), cpuConvertedResults,
-        fiveDimUnknownSizeMemRefType);
-    block->push_back(cpuConvertedMemRefCastOp);
-
-    // Emit memref_cast
-    auto cpuOrigianlMemRefCastOp = builder.create<memref::CastOp>(
-        builder.getUnknownLoc(), cpuOriginalAllocOp,
-        fiveDimUnknownSizeMemRefFloat);
-    block->push_back(cpuOrigianlMemRefCastOp);
-
-    // Emit function call to convert Cpu results from F32 to desired data type
-    auto convertCallOp = builder.create<CallOp>(
-        builder.getUnknownLoc(), convertFuncOp,
-        ValueRange{cpuOrigianlMemRefCastOp, cpuConvertedMemRefCastOp});
-    block->push_back(convertCallOp);
-  }
-  return cpuConvertedResults;
-}
-
-static FuncOp createVerifyFuncOp(ModuleOp &module, OpBuilder &builder,
-                                 const SmallVector<int64_t, 5> &outputDimension,
-                                 mlir::Value cpuAllocOp,
-                                 mlir::Value gpuAllocOp) {
-  // Emit verify_results function call
-  auto outputMemRefType = cpuAllocOp.getType().template dyn_cast<MemRefType>();
-
-  auto verifyFuncOp = FuncOp::create(
-      builder.getUnknownLoc(), StringRef("verify_results"),
-      builder.getFunctionType({outputMemRefType, outputMemRefType}, {}));
-  module.push_back(verifyFuncOp);
-
-  // Emit verification logic.
-  // Create a new block
-  Block *verifyResultsBlock = verifyFuncOp.addEntryBlock();
-
-  // %c0 = constant 0: index
-  auto c0IndexOp = builder.create<arith::ConstantIndexOp>(builder.getUnknownLoc(), 0);
-  verifyResultsBlock->push_back(c0IndexOp);
-
-  // %result = alloca() : memref<1xi32>
-  SmallVector<int64_t, 1> oneElementVector({1});
-  auto resultMemRefType = MemRefType::get(
-      ArrayRef<int64_t>(oneElementVector.begin(), oneElementVector.end()),
-      builder.getIntegerType(32));
-  auto cmpResultAllocOp =
-      builder.create<memref::AllocaOp>(builder.getUnknownLoc(), resultMemRefType);
-  verifyResultsBlock->push_back(cmpResultAllocOp);
-
-  // %c0_i32 = constant 0 : i32
-  // %c1_i32 = constant 1 : i32
-  auto c0ConstantInt32Op = builder.create<arith::ConstantIntOp>(
-      builder.getUnknownLoc(), 0, builder.getIntegerType(32));
-  verifyResultsBlock->push_back(c0ConstantInt32Op);
-  auto c1ConstantInt32Op = builder.create<arith::ConstantIntOp>(
-      builder.getUnknownLoc(), 1, builder.getIntegerType(32));
-  verifyResultsBlock->push_back(c1ConstantInt32Op);
-
-  // store %c1_i32, %result[%c0] : memref<1xi32>
-  auto storeOp1 =
-      builder.create<memref::StoreOp>(builder.getUnknownLoc(), c1ConstantInt32Op,
-                              cmpResultAllocOp, ValueRange{c0IndexOp});
-  verifyResultsBlock->push_back(storeOp1);
-
-  // %%c1 = constant 1 : index
-  auto c1IndexOp = builder.create<arith::ConstantIndexOp>(builder.getUnknownLoc(), 1);
-  verifyResultsBlock->push_back(c1IndexOp);
-
-  // Emit constant index Ops for loop upper bounds
-  auto indexOp0 = builder.create<arith::ConstantIndexOp>(builder.getUnknownLoc(),
-                                                  outputDimension[0]);
-  verifyResultsBlock->push_back(indexOp0);
-  auto indexOp1 = builder.create<arith::ConstantIndexOp>(builder.getUnknownLoc(),
-                                                  outputDimension[1]);
-  verifyResultsBlock->push_back(indexOp1);
-  auto indexOp2 = builder.create<arith::ConstantIndexOp>(builder.getUnknownLoc(),
-                                                  outputDimension[2]);
-  verifyResultsBlock->push_back(indexOp2);
-  auto indexOp3 = builder.create<arith::ConstantIndexOp>(builder.getUnknownLoc(),
-                                                  outputDimension[3]);
-  verifyResultsBlock->push_back(indexOp3);
-
-  auto indexOp4 = builder.create<arith::ConstantIndexOp>(builder.getUnknownLoc(),
-                                                  outputDimension[4]);
-  verifyResultsBlock->push_back(indexOp4);
-
-  // clang-format off
-  // scf.for %arg0 = %c0 to %c128 step %c1 {
-  //  scf.for %arg1 = %c0 to %c30 step %c1 {
-  //    scf.for %arg2 = %c0 to %c30 step %c1 {
-  //      scf.for %arg3 = %c0 to %c1 step %c1 {
-  //        scf.for %arg4 = %c0 to %c128 step %c1 {
-  //          %2 = load %CpuResults[%arg0, %arg1, %arg2, %arg3, %arg4] : memref<128x30x30x1x128xf32>
-  //          %3 = load %GpuResults[%arg0, %arg1, %arg2, %arg3, %arg4] : memref<128x30x30x1x128xf32>
-  //          %cst = constant 1.000000e-07 : f32
-  //          %4 = subf %2, %3 : f32
-  //          %5 = absf %4 : f32
-  //          %6 = cmpf ugt, %5, %cst : f32
-  //          scf.if %6 {
-  //            store %c0_i32, %result[%c0] : memref<1xi32>
-  //          }
-  //        }
-  //      }
-  //    }
-  //  }
-  //}
-  // clang-format on
-
-  auto loop0 = builder.create<scf::ForOp>(builder.getUnknownLoc(), c0IndexOp,
-                                          indexOp0, c1IndexOp);
-  auto bt0 = OpBuilder::atBlockTerminator(loop0.getBody());
-  auto iv0 = loop0.getInductionVar();
-
-  auto loop1 = bt0.create<scf::ForOp>(builder.getUnknownLoc(), c0IndexOp,
-                                      indexOp1, c1IndexOp);
-  auto bt1 = OpBuilder::atBlockTerminator(loop1.getBody());
-  auto iv1 = loop1.getInductionVar();
-
-  auto loop2 = bt1.create<scf::ForOp>(builder.getUnknownLoc(), c0IndexOp,
-                                      indexOp2, c1IndexOp);
-  auto bt2 = OpBuilder::atBlockTerminator(loop2.getBody());
-  auto iv2 = loop2.getInductionVar();
-
-  auto loop3 = bt2.create<scf::ForOp>(builder.getUnknownLoc(), c0IndexOp,
-                                      indexOp3, c1IndexOp);
-  auto bt3 = OpBuilder::atBlockTerminator(loop3.getBody());
-  auto iv3 = loop3.getInductionVar();
-
-  auto loop4 = bt3.create<scf::ForOp>(builder.getUnknownLoc(), c0IndexOp,
-                                      indexOp4, c1IndexOp);
-
-  auto bt4 = OpBuilder::atBlockTerminator(loop4.getBody());
-  auto iv4 = loop4.getInductionVar();
-  auto cpuLoadOp = bt4.create<memref::LoadOp>(builder.getUnknownLoc(),
-                                      verifyResultsBlock->getArgument(0),
-                                      ValueRange{iv0, iv1, iv2, iv3, iv4});
-
-  auto gpuLoadOp = bt4.create<memref::LoadOp>(builder.getUnknownLoc(),
-                                      verifyResultsBlock->getArgument(1),
-                                      ValueRange{iv0, iv1, iv2, iv3, iv4});
-
-  scf::IfOp ifOp;
-  if (outputMemRefType.getElementType() == builder.getIntegerType(16)) {
-    auto cmpOp = bt4.create<arith::CmpIOp>(builder.getUnknownLoc(), arith::CmpIPredicate::ne,
-                                    cpuLoadOp, gpuLoadOp);
-    ifOp = bt4.create<scf::IfOp>(builder.getUnknownLoc(), cmpOp, false);
-  } else {
-    if (randomSeed.getValue() != "none" &&
-        randomDataType.getValue() == "float") {
-      std::string delta = "0.0000001";
-      if (outputMemRefType.getElementType() == builder.getF16Type())
-        delta = "0.0001";
-
-      auto deltaType = outputMemRefType.getElementType().cast<FloatType>();
-      auto deltaConstantOp = bt4.create<arith::ConstantFloatOp>(
-          builder.getUnknownLoc(),
-          APFloat(deltaType.getFloatSemantics(), delta),
-          deltaType);
-      auto subfOp =
-          bt4.create<arith::SubFOp>(builder.getUnknownLoc(), cpuLoadOp, gpuLoadOp);
-      auto absfOp = bt4.create<math::AbsOp>(builder.getUnknownLoc(), subfOp);
-      auto cmpOp = bt4.create<arith::CmpFOp>(
-          builder.getUnknownLoc(), arith::CmpFPredicate::UGT, absfOp, deltaConstantOp);
-      ifOp = bt4.create<scf::IfOp>(builder.getUnknownLoc(), cmpOp, false);
-    } else {
-      auto cmpOp = bt4.create<arith::CmpFOp>(builder.getUnknownLoc(),
-                                      arith::CmpFPredicate::UNE, cpuLoadOp, gpuLoadOp);
-      ifOp = bt4.create<scf::IfOp>(builder.getUnknownLoc(), cmpOp, false);
-    }
-  }
-  auto thenBody = ifOp.getThenBodyBuilder();
-
-  thenBody.create<memref::StoreOp>(builder.getUnknownLoc(), c0ConstantInt32Op,
-                           cmpResultAllocOp, ValueRange{c0IndexOp});
-
-  verifyResultsBlock->push_back(loop0);
-
-  // Emit print function call
-  auto unrankedMemRefType =
-      UnrankedMemRefType::get(builder.getIntegerType(32), 0);
-  auto printMemRefCastOp = builder.create<memref::CastOp>(
-      builder.getUnknownLoc(), cmpResultAllocOp, unrankedMemRefType);
-  auto printMemRefFuncOp =
-      makeFuncDecl(builder, "print_memref_i32", {unrankedMemRefType}, {});
-  auto printMemRefCallOp =
-      builder.create<CallOp>(builder.getUnknownLoc(), printMemRefFuncOp,
-                             ValueRange{printMemRefCastOp});
-  module.push_back(printMemRefFuncOp);
-  verifyResultsBlock->push_back(printMemRefCastOp);
-  verifyResultsBlock->push_back(printMemRefCallOp);
-
-  auto returnOp =
-      builder.create<ReturnOp>(builder.getUnknownLoc(), ValueRange{});
-  verifyResultsBlock->push_back(returnOp);
-
-  return verifyFuncOp;
-}
-
-static FuncOp launchGPUConvolution(ModuleOp &module, OpBuilder &builder,
-                                   mlir::Type dataType,
-                                   mlir::miopen::ConvOpType convOpType,
-                                   mlir::Value filterHostAllocOp,
-                                   mlir::Value inputHostAllocOp,
-                                   mlir::Value outputHostAllocOp,
-                                   StringRef entryPoint) {
-  auto filterMemRefType =
-      filterHostAllocOp.getType().template dyn_cast<MemRefType>();
-  auto inputMemRefType =
-      inputHostAllocOp.getType().template dyn_cast<MemRefType>();
-  auto outputMemRefType =
-      outputHostAllocOp.getType().template dyn_cast<MemRefType>();
-  // Create gpu_conv function
-
-  std::string funcName = "gpu_conv";
-  if (entryPoint == populateValidateEntryPoint.getValue())
-    funcName += "_verifier";
-  auto gpuConvFuncOp = FuncOp::create(
-      builder.getUnknownLoc(), StringRef(funcName),
-      builder.getFunctionType(
-          {filterMemRefType, inputMemRefType, outputMemRefType}, {}));
-  module.push_back(gpuConvFuncOp);
-  // Emit gpu convolution logic.
-  // Create a new block
-  Block *gpuConvBlock = gpuConvFuncOp.addEntryBlock();
-
-  // Emit device selection
-  if (deviceNum.getNumOccurrences() > 0) {
-    auto op = builder.create<gpu::SetDefaultDeviceOp>(
-        builder.getUnknownLoc(),
-        builder.getI32IntegerAttr(deviceNum.getValue()));
-    gpuConvBlock->push_back(op);
-  }
-
-  // Emit memref_cast.
-  auto fiveDimUnknownSizeMemRefType =
-      MemRefType::get({-1, -1, -1, -1, -1}, dataType);
-
-  auto filterMemRefCastOp = builder.create<memref::CastOp>(
-      builder.getUnknownLoc(), gpuConvBlock->getArgument(0),
-      fiveDimUnknownSizeMemRefType);
-  auto inputMemRefCastOp = builder.create<memref::CastOp>(
-      builder.getUnknownLoc(), gpuConvBlock->getArgument(1),
-      fiveDimUnknownSizeMemRefType);
-  auto outputMemRefCastOp = builder.create<memref::CastOp>(
-      builder.getUnknownLoc(), gpuConvBlock->getArgument(2),
-      fiveDimUnknownSizeMemRefType);
-  gpuConvBlock->push_back(filterMemRefCastOp);
-  gpuConvBlock->push_back(inputMemRefCastOp);
-  gpuConvBlock->push_back(outputMemRefCastOp);
-
-  // Emit GPU memory allocation function calls.
-  StringRef gpuMemAllocFuncName;
-  if (dataType == builder.getF32Type()) {
-    gpuMemAllocFuncName = "mgpuMemAlloc5DFloat";
-  } else if (dataType == builder.getF16Type()) {
-    gpuMemAllocFuncName = "mgpuMemAlloc5DHalf";
-  } else if (dataType == builder.getIntegerType(16)) {
-    gpuMemAllocFuncName = "mgpuMemAlloc5DBF16";
-  }
-
-  FuncOp mgpuMemAlloc5DFuncOp;
-  auto walkResult = module.walk([&](FuncOp funcOp) -> WalkResult {
-    if (funcOp.getName() == gpuMemAllocFuncName) {
-      mgpuMemAlloc5DFuncOp = funcOp;
-      return WalkResult::interrupt();
-    }
-    return WalkResult::advance();
-  });
-  // Build an alloc function if it didn't already exist
-  if (!walkResult.wasInterrupted()) {
-    mgpuMemAlloc5DFuncOp = makeFuncDecl(builder, gpuMemAllocFuncName,
-                                        {fiveDimUnknownSizeMemRefType},
-                                        {fiveDimUnknownSizeMemRefType});
-
-    module.push_back(mgpuMemAlloc5DFuncOp);
-  }
-
-  auto filterGpuAllocOp =
-      builder.create<CallOp>(builder.getUnknownLoc(), mgpuMemAlloc5DFuncOp,
-                             ValueRange{filterMemRefCastOp});
-  auto inputGpuAllocOp =
-      builder.create<CallOp>(builder.getUnknownLoc(), mgpuMemAlloc5DFuncOp,
-                             ValueRange{inputMemRefCastOp});
-  auto outputGpuAllocOp =
-      builder.create<CallOp>(builder.getUnknownLoc(), mgpuMemAlloc5DFuncOp,
-                             ValueRange{outputMemRefCastOp});
-  gpuConvBlock->push_back(filterGpuAllocOp);
-  gpuConvBlock->push_back(inputGpuAllocOp);
-  gpuConvBlock->push_back(outputGpuAllocOp);
-
-  // Emit some constant values for HIP runtime API calls.
-  auto oneConstantI32Op = builder.create<arith::ConstantIntOp>(
-      builder.getUnknownLoc(), 1, builder.getIntegerType(32));
-  auto twoConstantI32Op = builder.create<arith::ConstantIntOp>(
-      builder.getUnknownLoc(), 2, builder.getIntegerType(32));
-  gpuConvBlock->push_back(oneConstantI32Op);
-  gpuConvBlock->push_back(twoConstantI32Op);
-
-  // Emit CPU->GPU memcpy function calls.
-  StringRef gpuMemCopyFuncName;
-  if (dataType == builder.getF32Type()) {
-    gpuMemCopyFuncName = "mgpuMemCopy5DFloat";
-  } else if (dataType == builder.getF16Type()) {
-    gpuMemCopyFuncName = "mgpuMemCopy5DHalf";
-  } else if (dataType == builder.getIntegerType(16)) {
-    gpuMemCopyFuncName = "mgpuMemCopy5DBF16";
-  }
-
-  FuncOp mgpuMemCopy5DFuncOp;
-  walkResult = module.walk([&](FuncOp funcOp) -> WalkResult {
-    if (funcOp.getName() == gpuMemCopyFuncName) {
-      mgpuMemCopy5DFuncOp = funcOp;
-      return WalkResult::interrupt();
-    }
-    return WalkResult::advance();
-  });
-  if (!walkResult.wasInterrupted()) {
-    mgpuMemCopy5DFuncOp =
-        makeFuncDecl(builder, gpuMemCopyFuncName,
-                     {fiveDimUnknownSizeMemRefType,
-                      fiveDimUnknownSizeMemRefType, builder.getIntegerType(32)},
-                     {});
-    module.push_back(mgpuMemCopy5DFuncOp);
-  }
-
-  auto filterCpuToGpuCopyOp = builder.create<CallOp>(
-      builder.getUnknownLoc(), mgpuMemCopy5DFuncOp,
-      ValueRange{filterMemRefCastOp, filterGpuAllocOp.getResult(0),
-                 oneConstantI32Op});
-  auto inputCpuToGpuCopyOp = builder.create<CallOp>(
-      builder.getUnknownLoc(), mgpuMemCopy5DFuncOp,
-      ValueRange{inputMemRefCastOp, inputGpuAllocOp.getResult(0),
-                 oneConstantI32Op});
-  auto outputCpuToGpuCopyOp = builder.create<CallOp>(
-      builder.getUnknownLoc(), mgpuMemCopy5DFuncOp,
-      ValueRange{outputMemRefCastOp, outputGpuAllocOp.getResult(0),
-                 oneConstantI32Op});
-  gpuConvBlock->push_back(filterCpuToGpuCopyOp);
-  gpuConvBlock->push_back(inputCpuToGpuCopyOp);
-  gpuConvBlock->push_back(outputCpuToGpuCopyOp);
-
-  // Emit memref_cast.
-
-  auto filterGpuMemRefCastOp = builder.create<memref::CastOp>(
-      builder.getUnknownLoc(), filterGpuAllocOp.getResult(0), filterMemRefType);
-  auto inputGpuMemRefCastOp = builder.create<memref::CastOp>(
-      builder.getUnknownLoc(), inputGpuAllocOp.getResult(0), inputMemRefType);
-  auto outputGpuMemRefCastOp = builder.create<memref::CastOp>(
-      builder.getUnknownLoc(), outputGpuAllocOp.getResult(0), outputMemRefType);
-  gpuConvBlock->push_back(filterGpuMemRefCastOp);
-  gpuConvBlock->push_back(inputGpuMemRefCastOp);
-  gpuConvBlock->push_back(outputGpuMemRefCastOp);
-
-  // Emit host stub function.
-  auto kernelStubFuncOp = FuncOp::create(
-      builder.getUnknownLoc(), entryPoint, // populateEntryPoint,
-      builder.getFunctionType(
-          {filterMemRefType, inputMemRefType, outputMemRefType}, {}));
-  module.push_back(kernelStubFuncOp);
-
-  // Construct a new Block.
-  Block *kernelStubFuncOpBlock = kernelStubFuncOp.addEntryBlock();
-  auto kernelStubFuncOpReturnOp =
-      builder.create<ReturnOp>(builder.getUnknownLoc(), ValueRange{});
-  kernelStubFuncOpBlock->push_back(kernelStubFuncOpReturnOp);
-
-  // Emit conv2d function call.
-  auto kernelCallOp = builder.create<CallOp>(
-      builder.getUnknownLoc(), kernelStubFuncOp,
-      ValueRange{filterGpuMemRefCastOp, inputGpuMemRefCastOp,
-                 outputGpuMemRefCastOp});
-  gpuConvBlock->push_back(kernelCallOp);
-
-  // Emit mgpuMemCopy5DFloat function call.
-  mlir::Value resultGpuValue, resultCpuValue;
-  switch (convOpType) {
-  case miopen::ConvOpType::Fwd:
-    resultGpuValue = outputGpuAllocOp.getResult(0);
-    resultCpuValue = outputMemRefCastOp;
-    break;
-  case miopen::ConvOpType::BwdData:
-    resultGpuValue = inputGpuAllocOp.getResult(0);
-    resultCpuValue = inputMemRefCastOp;
-    break;
-  case miopen::ConvOpType::BwdWeight:
-    resultGpuValue = filterGpuAllocOp.getResult(0);
-    resultCpuValue = filterMemRefCastOp;
-    break;
-  }
-
-  auto outputGpuToCpuCopyOp = builder.create<CallOp>(
-      builder.getUnknownLoc(), mgpuMemCopy5DFuncOp,
-      ValueRange{resultGpuValue, resultCpuValue, twoConstantI32Op});
-  gpuConvBlock->push_back(outputGpuToCpuCopyOp);
-
-  // Emit GPU memory deallocation function calls.
-  StringRef gpuMemDeallocFuncName;
-  if (dataType == builder.getF32Type()) {
-    gpuMemDeallocFuncName = "mgpuMemDealloc5DFloat";
-  } else if (dataType == builder.getF16Type()) {
-    gpuMemDeallocFuncName = "mgpuMemDealloc5DHalf";
-  } else if (dataType == builder.getIntegerType(16)) {
-    gpuMemDeallocFuncName = "mgpuMemDealloc5DBF16";
-  }
-
-  FuncOp mgpuMemDealloc5DFuncOp;
-  walkResult = module.walk([&](FuncOp funcOp) -> WalkResult {
-    if (funcOp.getName() == gpuMemDeallocFuncName) {
-      mgpuMemDealloc5DFuncOp = funcOp;
-      return WalkResult::interrupt();
-    }
-    return WalkResult::advance();
-  });
-  if (!walkResult.wasInterrupted()) {
-    mgpuMemDealloc5DFuncOp = makeFuncDecl(builder, gpuMemDeallocFuncName,
-                                          {fiveDimUnknownSizeMemRefType}, {});
-    module.push_back(mgpuMemDealloc5DFuncOp);
-  }
-
-  auto filterGpuDeallocOp =
-      builder.create<CallOp>(builder.getUnknownLoc(), mgpuMemDealloc5DFuncOp,
-                             ValueRange{filterMemRefCastOp});
-  auto inputGpuDeallocOp =
-      builder.create<CallOp>(builder.getUnknownLoc(), mgpuMemDealloc5DFuncOp,
-                             ValueRange{inputMemRefCastOp});
-  auto outputGpuDeallocOp =
-      builder.create<CallOp>(builder.getUnknownLoc(), mgpuMemDealloc5DFuncOp,
-                             ValueRange{outputMemRefCastOp});
-  gpuConvBlock->push_back(filterGpuDeallocOp);
-  gpuConvBlock->push_back(inputGpuDeallocOp);
-  gpuConvBlock->push_back(outputGpuDeallocOp);
-
-  auto returnOp =
-      builder.create<ReturnOp>(builder.getUnknownLoc(), ValueRange{});
-  gpuConvBlock->push_back(returnOp);
-
-  return gpuConvFuncOp;
-}
-
-// Determine the range and seed for the random data generator
-static std::tuple<short, short, int> configRandomTestData() {
-  short min, max;
-  int seed = 1;
-  if (randomSeed.getValue() == "none") {
-    min = 1;
-    max = 1;
-  } else {
-    if (randomDataType.getValue() == "int") {
-      // generate random integer in [-5, 5)
-      min = -5;
-      max = 5;
-    } else {
-      // generate random floats in [-1, 1)
-      min = -1;
-      max = 1;
-    }
-    std::string rseed = randomSeed.getValue();
-    if (rseed[0] >= '0' and rseed[0] <= '9')
-      seed = std::stoi(rseed);
-    else
-      seed = -1;
-  }
-  return std::make_tuple(min, max, seed);
-}
-
-static std::string getMemsetFuncName(OpBuilder &builder, mlir::Type dataType) {
-  std::string memsetFuncName;
-  if (dataType == builder.getF32Type()) {
-    memsetFuncName = "mcpuMemset5DFloatRand";
-  } else if (dataType == builder.getF16Type()) {
-    memsetFuncName = "mcpuMemset5DHalfRand";
-  } else if (dataType == builder.getIntegerType(16)) {
-    memsetFuncName = "mcpuMemset5DBF16Rand";
-  }
-  if (randomDataType == "float")
-    memsetFuncName += "Float";
-  else
-    memsetFuncName += "Int";
-  return memsetFuncName;
-}
-
-static void generateTensorInitValues(
-    OpBuilder &builder, Block *block, mlir::FuncOp &mcpuMemset5DFuncOp,
-    mlir::Value &filterMemsetMinValue, mlir::Value &filterMemsetMaxValue,
-    mlir::Value &inputMemsetMinValue, mlir::Value &inputMemsetMaxValue,
-    mlir::Value &outputMemsetMinValue, mlir::Value &outputMemsetMaxValue,
-    arith::ConstantIntOp &seedConstantIntOp, mlir::miopen::ConvOpType convOpType) {
-  auto int16Type = builder.getIntegerType(16);
-  auto int32Type = builder.getIntegerType(32);
-  unsigned short zero = 0, one = 1;
-  short min, max;
-  int seed = 1;
-  std::tie(min, max, seed) = configRandomTestData();
-
-  mlir::arith::ConstantIntOp oneConstantIntOp;
-  if (randomSeed.getValue() != "none" && randomSide.getValue() != "both") {
-    oneConstantIntOp = builder.create<arith::ConstantIntOp>(
-        builder.getUnknownLoc(), one, int16Type);
-    block->push_back(oneConstantIntOp);
-  }
-
-  auto zeroConstantIntOp = builder.create<arith::ConstantIntOp>(
-      builder.getUnknownLoc(), zero, int16Type);
-  auto minConstantIntOp = builder.create<arith::ConstantIntOp>(
-      builder.getUnknownLoc(), min, int16Type);
-  auto maxConstantIntOp = builder.create<arith::ConstantIntOp>(
-      builder.getUnknownLoc(), max, int16Type);
-  seedConstantIntOp = builder.create<arith::ConstantIntOp>(
-      builder.getUnknownLoc(), seed, int32Type);
-
-  block->push_back(zeroConstantIntOp);
-  block->push_back(minConstantIntOp);
-  block->push_back(maxConstantIntOp);
-  block->push_back(seedConstantIntOp);
-
-  switch (convOpType) {
-  case miopen::ConvOpType::Fwd:
-    if (randomSeed.getValue() == "none" || // min & max are already set to 1
-        (randomSeed.getValue() != "none" &&
-         (randomSide.getValue() == "filter" ||
-          randomSide.getValue() == "both"))) {
-      filterMemsetMinValue = minConstantIntOp;
-      filterMemsetMaxValue = maxConstantIntOp;
-    } else {
-      filterMemsetMinValue = oneConstantIntOp;
-      filterMemsetMaxValue = oneConstantIntOp;
-    }
-
-    if (randomSeed.getValue() == "none" ||
-        (randomSeed.getValue() != "none" &&
-         (randomSide.getValue() == "input" ||
-          randomSide.getValue() == "both"))) {
-      inputMemsetMinValue = minConstantIntOp;
-      inputMemsetMaxValue = maxConstantIntOp;
-    } else {
-      inputMemsetMinValue = oneConstantIntOp;
-      inputMemsetMaxValue = oneConstantIntOp;
-    }
-
-    outputMemsetMinValue = zeroConstantIntOp;
-    outputMemsetMaxValue = zeroConstantIntOp;
-    break;
-  case miopen::ConvOpType::BwdData:
-    if (randomSeed.getValue() == "none" ||
-        (randomSeed.getValue() != "none" &&
-         (randomSide.getValue() == "filter" ||
-          randomSide.getValue() == "both"))) {
-      filterMemsetMinValue = minConstantIntOp;
-      filterMemsetMaxValue = maxConstantIntOp;
-    } else {
-      filterMemsetMinValue = oneConstantIntOp;
-      filterMemsetMaxValue = oneConstantIntOp;
-    }
-
-    if (randomSeed.getValue() == "none" ||
-        (randomSeed.getValue() != "none" &&
-         (randomSide.getValue() == "output" ||
-          randomSide.getValue() == "both"))) {
-      outputMemsetMinValue = minConstantIntOp;
-      outputMemsetMaxValue = maxConstantIntOp;
-    } else {
-      outputMemsetMinValue = oneConstantIntOp;
-      outputMemsetMaxValue = oneConstantIntOp;
-    }
-
-    inputMemsetMinValue = zeroConstantIntOp;
-    inputMemsetMaxValue = zeroConstantIntOp;
-    break;
-  case miopen::ConvOpType::BwdWeight:
-    if (randomSeed.getValue() == "none" ||
-        (randomSeed.getValue() != "none" &&
-         (randomSide.getValue() == "input" ||
-          randomSide.getValue() == "both"))) {
-      inputMemsetMinValue = minConstantIntOp;
-      inputMemsetMaxValue = maxConstantIntOp;
-    } else {
-      inputMemsetMinValue = oneConstantIntOp;
-      inputMemsetMaxValue = oneConstantIntOp;
-    }
-
-    if (randomSeed.getValue() == "none" ||
-        (randomSeed.getValue() != "none" &&
-         (randomSide.getValue() == "output" ||
-          randomSide.getValue() == "both"))) {
-      outputMemsetMinValue = minConstantIntOp;
-      outputMemsetMaxValue = maxConstantIntOp;
-    } else {
-      outputMemsetMinValue = oneConstantIntOp;
-      outputMemsetMaxValue = oneConstantIntOp;
-    }
-
-    filterMemsetMinValue = zeroConstantIntOp;
-    filterMemsetMaxValue = zeroConstantIntOp;
-    break;
-  }
-  return;
-}
-
-static LogicalResult populateHostHarnessLogic(
-    ModuleOp &module, OpBuilder &builder, MLIRContext &context,
-    const mlir::Conv2dGenerator::Config &genConfig, mlir::Type dataType) {
-
-  auto filterDimension = genConfig.filterDimension;
-  auto inputDimension = genConfig.inputDimension;
-  auto outputDimension = genConfig.outputDimension;
-  auto convOpType = genConfig.operation;
-
-  // Construct main function.
-  auto func = FuncOp::create(builder.getUnknownLoc(), "main",
-                             builder.getFunctionType({}, {}));
-  module.push_back(func);
-
-  // Construct a new Block.
-  Block *block = func.addEntryBlock();
-
-  auto filterMemRefType = MemRefType::get(
-      ArrayRef<int64_t>(filterDimension.begin(), filterDimension.end()),
-      dataType);
-  auto inputMemRefType = MemRefType::get(
-      ArrayRef<int64_t>(inputDimension.begin(), inputDimension.end()),
-      dataType);
-  auto outputMemRefType = MemRefType::get(
-      ArrayRef<int64_t>(outputDimension.begin(), outputDimension.end()),
-      dataType);
-  auto fiveDimUnknownSizeMemRefType =
-      MemRefType::get({-1, -1, -1, -1, -1}, dataType);
-
-  // Determine types of memref to be printed out.
-  // Forward convolution: output tensor.
-  // Backward data convolution: input tensor.
-  // Backward weight convolution: filter tensor.
-  MemRefType printMemRefType;
-  switch (convOpType) {
-  case miopen::ConvOpType::Fwd:
-    printMemRefType = MemRefType::get(
-        ArrayRef<int64_t>(outputDimension.begin(), outputDimension.end()),
-        builder.getF32Type());
-    break;
-  case miopen::ConvOpType::BwdData:
-    printMemRefType = MemRefType::get(
-        ArrayRef<int64_t>(inputDimension.begin(), inputDimension.end()),
-        builder.getF32Type());
-    break;
-  case miopen::ConvOpType::BwdWeight:
-    printMemRefType = MemRefType::get(
-        ArrayRef<int64_t>(filterDimension.begin(), filterDimension.end()),
-        builder.getF32Type());
-    break;
-  }
-
-  // Emit CPU alloc.
-  auto filterHostAllocOp =
-      builder.create<memref::AllocOp>(builder.getUnknownLoc(), filterMemRefType);
-  auto inputHostAllocOp =
-      builder.create<memref::AllocOp>(builder.getUnknownLoc(), inputMemRefType);
-  auto outputHostAllocOp =
-      builder.create<memref::AllocOp>(builder.getUnknownLoc(), outputMemRefType);
-  block->push_back(filterHostAllocOp);
-  block->push_back(inputHostAllocOp);
-  block->push_back(outputHostAllocOp);
-
-  // Emit memref_cast.
-  auto filterMemRefCastOp = builder.create<memref::CastOp>(
-      builder.getUnknownLoc(), filterHostAllocOp, fiveDimUnknownSizeMemRefType);
-  auto inputMemRefCastOp = builder.create<memref::CastOp>(
-      builder.getUnknownLoc(), inputHostAllocOp, fiveDimUnknownSizeMemRefType);
-  auto outputMemRefCastOp = builder.create<memref::CastOp>(
-      builder.getUnknownLoc(), outputHostAllocOp, fiveDimUnknownSizeMemRefType);
-  block->push_back(filterMemRefCastOp);
-  block->push_back(inputMemRefCastOp);
-  block->push_back(outputMemRefCastOp);
-
-  auto int16Type = builder.getIntegerType(16);
-  auto int32Type = builder.getIntegerType(32);
-
-  // Emit CPU memset function calls.
-  std::string memsetFuncName = getMemsetFuncName(builder, dataType);
-
-  auto mcpuMemset5DFuncOp = makeFuncDecl(
-      builder, memsetFuncName,
-      {fiveDimUnknownSizeMemRefType, int16Type, int16Type, int32Type}, {});
-  module.push_back(mcpuMemset5DFuncOp);
-
-  // Populate initial values.
-  mlir::Value filterMemsetMinValue, inputMemsetMinValue, outputMemsetMinValue;
-  mlir::Value filterMemsetMaxValue, inputMemsetMaxValue, outputMemsetMaxValue;
-  arith::ConstantIntOp seedConstantIntOp;
-
-  generateTensorInitValues(builder, block, mcpuMemset5DFuncOp,
-                           filterMemsetMinValue, filterMemsetMaxValue,
-                           inputMemsetMinValue, inputMemsetMaxValue,
-                           outputMemsetMinValue, outputMemsetMaxValue,
-                           seedConstantIntOp, convOpType);
-
-  auto filterCpuMemsetOp = builder.create<CallOp>(
-      builder.getUnknownLoc(), mcpuMemset5DFuncOp,
-      ValueRange{filterMemRefCastOp, filterMemsetMinValue, filterMemsetMaxValue,
-                 seedConstantIntOp});
-  auto inputCpuMemsetOp = builder.create<CallOp>(
-      builder.getUnknownLoc(), mcpuMemset5DFuncOp,
-      ValueRange{inputMemRefCastOp, inputMemsetMinValue, inputMemsetMaxValue,
-                 seedConstantIntOp});
-  auto outputCpuMemsetOp = builder.create<CallOp>(
-      builder.getUnknownLoc(), mcpuMemset5DFuncOp,
-      ValueRange{outputMemRefCastOp, outputMemsetMinValue, outputMemsetMaxValue,
-                 seedConstantIntOp});
-  block->push_back(filterCpuMemsetOp);
-  block->push_back(inputCpuMemsetOp);
-  block->push_back(outputCpuMemsetOp);
-
-  // launch gpu_conv
-  auto gpuConvFuncOp = launchGPUConvolution(
-      module, builder, dataType, convOpType, filterHostAllocOp,
-      inputHostAllocOp, outputHostAllocOp, populateEntryPoint);
-
-  auto gpuConvCallOp = builder.create<CallOp>(
-      builder.getUnknownLoc(), gpuConvFuncOp,
-      ValueRange{filterHostAllocOp, inputHostAllocOp, outputHostAllocOp});
-  block->push_back(gpuConvCallOp);
-
-  mlir::Value resultCpuValue, resultOriginalCpuValue;
-  mlir::MemRefType resultOriginalCpuType;
-  switch (convOpType) {
-  case miopen::ConvOpType::Fwd:
-    resultCpuValue = outputMemRefCastOp;
-    resultOriginalCpuValue = outputHostAllocOp;
-    resultOriginalCpuType = outputMemRefType;
-    break;
-  case miopen::ConvOpType::BwdData:
-    resultCpuValue = inputMemRefCastOp;
-    resultOriginalCpuValue = inputHostAllocOp;
-    resultOriginalCpuType = inputMemRefType;
-    break;
-  case miopen::ConvOpType::BwdWeight:
-    resultCpuValue = filterMemRefCastOp;
-    resultOriginalCpuValue = filterHostAllocOp;
-    resultOriginalCpuType = filterMemRefType;
-    break;
-  }
-
-  // Print the result if be specified.
-  if (printResultTensor.getValue()) {
-    // Emit CPU alloc for memref to be printed out.
-    auto printHostAllocOp =
-        builder.create<memref::AllocOp>(builder.getUnknownLoc(), printMemRefType);
-    block->push_back(printHostAllocOp);
-
-    if (dataType == builder.getIntegerType(16)) { // i16 only
-      auto floatType = builder.getF32Type();
-      auto unknownSizeMemRefFloatType =
-          MemRefType::get({-1, -1, -1, -1, -1}, floatType);
-
-      auto printUnkownSizeMemRefCastOp = builder.create<memref::CastOp>(
-          builder.getUnknownLoc(), printHostAllocOp,
-          unknownSizeMemRefFloatType);
-      block->push_back(printUnkownSizeMemRefCastOp);
-
-      auto cpuMemConvertOp = makeFuncDecl(
-          builder, "mcpuMem5DBF16ConvertFloat",
-          {fiveDimUnknownSizeMemRefType, unknownSizeMemRefFloatType}, {});
-      module.push_back(cpuMemConvertOp);
-
-      auto printMemConvertCallOp = builder.create<CallOp>(
-          builder.getUnknownLoc(), cpuMemConvertOp,
-          ValueRange{resultCpuValue, printUnkownSizeMemRefCastOp});
-      block->push_back(printMemConvertCallOp);
-
-    } else { // f32 or f16
-      // Emit type conversion routine to convert every element to f32.
-      auto convertResultFuncOp = createConvertTensor(
-          module, builder, resultOriginalCpuType, printMemRefType);
-      auto convertResultCallOp = builder.create<CallOp>(
-          builder.getUnknownLoc(), convertResultFuncOp,
-          ValueRange{resultOriginalCpuValue, printHostAllocOp});
-      block->push_back(convertResultCallOp);
-    }
-
-    // Emit print function call.
-    StringRef printMemRefFuncName = "print_memref_f32";
-    auto unrankedMemRefType = UnrankedMemRefType::get(builder.getF32Type(), 0);
-    auto printMemRefCastOp = builder.create<memref::CastOp>(
-        builder.getUnknownLoc(), printHostAllocOp, unrankedMemRefType);
-    auto printMemRefFuncOp =
-        makeFuncDecl(builder, printMemRefFuncName, {unrankedMemRefType}, {});
-    auto printMemRefCallOp =
-        builder.create<CallOp>(builder.getUnknownLoc(), printMemRefFuncOp,
-                               ValueRange{printMemRefCastOp});
-    module.push_back(printMemRefFuncOp);
-    block->push_back(printMemRefCastOp);
-    block->push_back(printMemRefCallOp);
-
-    auto printHostDeallocOp =
-        builder.create<memref::DeallocOp>(builder.getUnknownLoc(), printHostAllocOp);
-    block->push_back(printHostDeallocOp);
-  }
-
-  // Emit CPU dealloc.
-  auto filterHostDeallocOp =
-      builder.create<memref::DeallocOp>(builder.getUnknownLoc(), filterHostAllocOp);
-  auto inputHostDeallocOp =
-      builder.create<memref::DeallocOp>(builder.getUnknownLoc(), inputHostAllocOp);
-  auto outputHostDeallocOp =
-      builder.create<memref::DeallocOp>(builder.getUnknownLoc(), outputHostAllocOp);
-  block->push_back(filterHostDeallocOp);
-  block->push_back(inputHostDeallocOp);
-  block->push_back(outputHostDeallocOp);
-
-  auto returnOp =
-      builder.create<ReturnOp>(builder.getUnknownLoc(), ValueRange{});
-  block->push_back(returnOp);
-
-  return success();
-}
-
-static LogicalResult populateValidationLogic(
-    ModuleOp &module, OpBuilder &builder, MLIRContext &context,
-    const mlir::Conv2dGenerator::Config &genConfig, mlir::Type dataType) {
-
-  auto filterDimension = genConfig.filterDimension;
-  auto inputDimension = genConfig.inputDimension;
-  auto outputDimension = genConfig.outputDimension;
-  auto convOpType = genConfig.operation;
-  auto xdlops = genConfig.xdlops;
-
-  // Construct main function.
-  auto func = FuncOp::create(builder.getUnknownLoc(), "main",
-                             builder.getFunctionType({}, {}));
-  module.push_back(func);
-
-  // Construct a new Block.
-  Block *block = func.addEntryBlock();
-
-  auto filterMemRefType = MemRefType::get(
-      ArrayRef<int64_t>(filterDimension.begin(), filterDimension.end()),
-      dataType);
-  auto inputMemRefType = MemRefType::get(
-      ArrayRef<int64_t>(inputDimension.begin(), inputDimension.end()),
-      dataType);
-  auto outputMemRefType = MemRefType::get(
-      ArrayRef<int64_t>(outputDimension.begin(), outputDimension.end()),
-      dataType);
-  auto fiveDimUnknownSizeMemRefType =
-      MemRefType::get({-1, -1, -1, -1, -1}, dataType);
-
-  // Emit CPU alloc.
-  auto filterHostAllocOp =
-      builder.create<memref::AllocOp>(builder.getUnknownLoc(), filterMemRefType);
-  auto inputHostAllocOp =
-      builder.create<memref::AllocOp>(builder.getUnknownLoc(), inputMemRefType);
-  auto outputHostAllocOp =
-      builder.create<memref::AllocOp>(builder.getUnknownLoc(), outputMemRefType);
-  block->push_back(filterHostAllocOp);
-  block->push_back(inputHostAllocOp);
-  block->push_back(outputHostAllocOp);
-
-  // Emit memref_cast.
-  auto filterMemRefCastOp = builder.create<memref::CastOp>(
-      builder.getUnknownLoc(), filterHostAllocOp, fiveDimUnknownSizeMemRefType);
-  auto inputMemRefCastOp = builder.create<memref::CastOp>(
-      builder.getUnknownLoc(), inputHostAllocOp, fiveDimUnknownSizeMemRefType);
-  auto outputMemRefCastOp = builder.create<memref::CastOp>(
-      builder.getUnknownLoc(), outputHostAllocOp, fiveDimUnknownSizeMemRefType);
-  block->push_back(filterMemRefCastOp);
-  block->push_back(inputMemRefCastOp);
-  block->push_back(outputMemRefCastOp);
-
-  auto int16Type = builder.getIntegerType(16);
-  auto int32Type = builder.getIntegerType(32);
-
-  // Emit CPU memset function calls.
-  std::string memsetFuncName = getMemsetFuncName(builder, dataType);
-
-  auto mcpuMemset5DFuncOp = makeFuncDecl(
-      builder, memsetFuncName,
-      {fiveDimUnknownSizeMemRefType, int16Type, int16Type, int32Type}, {});
-  module.push_back(mcpuMemset5DFuncOp);
-
-  // Populate initial values.
-  mlir::Value filterMemsetMinValue, inputMemsetMinValue, outputMemsetMinValue;
-  mlir::Value filterMemsetMaxValue, inputMemsetMaxValue, outputMemsetMaxValue;
-  arith::ConstantIntOp seedConstantIntOp;
-
-  generateTensorInitValues(builder, block, mcpuMemset5DFuncOp,
-                           filterMemsetMinValue, filterMemsetMaxValue,
-                           inputMemsetMinValue, inputMemsetMaxValue,
-                           outputMemsetMinValue, outputMemsetMaxValue,
-                           seedConstantIntOp, convOpType);
-
-  auto filterCpuMemsetOp = builder.create<CallOp>(
-      builder.getUnknownLoc(), mcpuMemset5DFuncOp,
-      ValueRange{filterMemRefCastOp, filterMemsetMinValue, filterMemsetMaxValue,
-                 seedConstantIntOp});
-  auto inputCpuMemsetOp = builder.create<CallOp>(
-      builder.getUnknownLoc(), mcpuMemset5DFuncOp,
-      ValueRange{inputMemRefCastOp, inputMemsetMinValue, inputMemsetMaxValue,
-                 seedConstantIntOp});
-  auto outputCpuMemsetOp = builder.create<CallOp>(
-      builder.getUnknownLoc(), mcpuMemset5DFuncOp,
-      ValueRange{outputMemRefCastOp, outputMemsetMinValue, outputMemsetMaxValue,
-                 seedConstantIntOp});
-  block->push_back(filterCpuMemsetOp);
-  block->push_back(inputCpuMemsetOp);
-  block->push_back(outputCpuMemsetOp);
-
-  // Populate host harness logic
-  auto gpuConvFuncOp = launchGPUConvolution(
-      module, builder, dataType, convOpType, filterHostAllocOp,
-      inputHostAllocOp, outputHostAllocOp, populateEntryPoint);
-
-  auto gpuConvCallOp = builder.create<CallOp>(
-      builder.getUnknownLoc(), gpuConvFuncOp,
-      ValueRange{filterHostAllocOp, inputHostAllocOp, outputHostAllocOp});
-  block->push_back(gpuConvCallOp);
-
-  mlir::Value gpuOriginalResults;
-  MemRefType gpuOriginalResultType;
-  switch (convOpType) {
-  case miopen::ConvOpType::Fwd:
-    gpuOriginalResults = outputHostAllocOp;
-    gpuOriginalResultType = outputMemRefType;
-    break;
-  case miopen::ConvOpType::BwdData:
-    gpuOriginalResults = inputHostAllocOp;
-    gpuOriginalResultType = inputMemRefType;
-    break;
-  case miopen::ConvOpType::BwdWeight:
-    gpuOriginalResults = filterHostAllocOp;
-    gpuOriginalResultType = filterMemRefType;
-    break;
-  }
-
-  // Produce CPU or GPU convolution logic on F32 type
-  auto floatType = builder.getF32Type();
-
-  filterMemRefType = MemRefType::get(
-      ArrayRef<int64_t>(filterDimension.begin(), filterDimension.end()),
-      floatType);
-  inputMemRefType = MemRefType::get(
-      ArrayRef<int64_t>(inputDimension.begin(), inputDimension.end()),
-      floatType);
-  outputMemRefType = MemRefType::get(
-      ArrayRef<int64_t>(outputDimension.begin(), outputDimension.end()),
-      floatType);
-
-  auto fiveDimUnknownSizeFloatType =
-      MemRefType::get({-1, -1, -1, -1, -1}, floatType);
-
-  // Emit CPU memcopy function calls
-  mlir::FuncOp mcpuMemCopy5DFuncOp;
-  if (dataType == builder.getIntegerType(16)) { // bf16
-    mcpuMemCopy5DFuncOp = makeFuncDecl(
-        builder, "mcpuMem5DBF16ConvertFloat",
-        {fiveDimUnknownSizeMemRefType, fiveDimUnknownSizeFloatType}, {});
-  } else { // fp32 or fp16
-    mcpuMemCopy5DFuncOp = makeFuncDecl(
-        builder, "mcpuMemCopy5DFloat",
-        {fiveDimUnknownSizeFloatType, fiveDimUnknownSizeFloatType}, {});
-  }
-  module.push_back(mcpuMemCopy5DFuncOp);
-
-  // Emit CPU memset function calls
-  if (dataType != builder.getF32Type()) {
-    StringRef funcName;
-    if (randomDataType.getValue() == "float")
-      funcName = "mcpuMemset5DFloatRandFloat";
-    else
-      funcName = "mcpuMemset5DFloatRandInt";
-    mcpuMemset5DFuncOp = makeFuncDecl(
-        builder, funcName,
-        {fiveDimUnknownSizeFloatType, int16Type, int16Type, int32Type}, {});
-    module.push_back(mcpuMemset5DFuncOp);
-  }
-
-  // Prepare input data for verifier convolution.
-  mlir::Value verifierFilterHostAllocOp, verifierInputHostAllocOp,
-      verifierOutputHostAllocOp;
-  if (randomSeed.getValue() == "none") {
-    // If not using random data, emit CPU alloc and initialization
-    verifierFilterHostAllocOp = allocAndInitializeTensor(
-        builder, block, floatType, mcpuMemset5DFuncOp, filterMemRefType,
-        filterMemsetMinValue, filterMemsetMaxValue, seedConstantIntOp);
-    verifierInputHostAllocOp = allocAndInitializeTensor(
-        builder, block, floatType, mcpuMemset5DFuncOp, inputMemRefType,
-        inputMemsetMinValue, inputMemsetMaxValue, seedConstantIntOp);
-    verifierOutputHostAllocOp = allocAndInitializeTensor(
-        builder, block, floatType, mcpuMemset5DFuncOp, outputMemRefType,
-        outputMemsetMinValue, outputMemsetMaxValue, seedConstantIntOp);
-  } else {
-    auto zeroConstantIntOp = builder.create<arith::ConstantIntOp>(
-      builder.getUnknownLoc(), 0, int16Type);
-    block->push_back(zeroConstantIntOp);
-
-    mlir::Value memsetValue = zeroConstantIntOp;
-
-    // If using random data, emit CPU alloc and copy input data
-    switch (convOpType) {
-    case miopen::ConvOpType::Fwd:
-      verifierFilterHostAllocOp =
-          allocAndCopyTensor(module, builder, block, mcpuMemCopy5DFuncOp,
-                             filterHostAllocOp, filterDimension);
-      verifierInputHostAllocOp =
-          allocAndCopyTensor(module, builder, block, mcpuMemCopy5DFuncOp,
-                             inputHostAllocOp, inputDimension);
-      verifierOutputHostAllocOp = allocAndInitializeTensor(
-          builder, block, floatType, mcpuMemset5DFuncOp, outputMemRefType,
-          memsetValue, memsetValue, seedConstantIntOp);
-      break;
-    case miopen::ConvOpType::BwdData:
-      verifierFilterHostAllocOp =
-          allocAndCopyTensor(module, builder, block, mcpuMemCopy5DFuncOp,
-                             filterHostAllocOp, filterDimension);
-      verifierInputHostAllocOp = allocAndInitializeTensor(
-          builder, block, floatType, mcpuMemset5DFuncOp, inputMemRefType,
-          memsetValue, memsetValue, seedConstantIntOp);
-      verifierOutputHostAllocOp =
-          allocAndCopyTensor(module, builder, block, mcpuMemCopy5DFuncOp,
-                             outputHostAllocOp, outputDimension);
-      break;
-    case miopen::ConvOpType::BwdWeight:
-      verifierFilterHostAllocOp = allocAndInitializeTensor(
-          builder, block, floatType, mcpuMemset5DFuncOp, filterMemRefType,
-          memsetValue, memsetValue, seedConstantIntOp);
-      verifierInputHostAllocOp =
-          allocAndCopyTensor(module, builder, block, mcpuMemCopy5DFuncOp,
-                             inputHostAllocOp, inputDimension);
-      verifierOutputHostAllocOp =
-          allocAndCopyTensor(module, builder, block, mcpuMemCopy5DFuncOp,
-                             outputHostAllocOp, outputDimension);
-      break;
-    }
-  }
-
-  // Populate host validation logic
-  if (populateValidationWithGPU.getValue() &&
-      (!(!xdlops && dataType == builder.getF32Type()))) {
-    // Verify with GPU convolution of f32
-    auto verifierConvFuncOp = launchGPUConvolution(
-        module, builder, floatType, convOpType, verifierFilterHostAllocOp,
-        verifierInputHostAllocOp, verifierOutputHostAllocOp,
-        populateValidateEntryPoint);
-
-    // Emit gpu_conv_verifier function call
-    auto verifierConvCallOp = builder.create<CallOp>(
-        builder.getUnknownLoc(), verifierConvFuncOp,
-        ValueRange{verifierFilterHostAllocOp, verifierInputHostAllocOp,
-                   verifierOutputHostAllocOp});
-    block->push_back(verifierConvCallOp);
-  } else {
-    // Otherwise (-pv, or -pv_with_gpu with non-XDLops and f32 ), verity with
-    // CPU convolution of f32
-    auto cpuConvFuncOp = createCPUConvolution(module, builder, genConfig);
-
-    // Emit conv2d_host function call.
-    auto cpuConvCallOp = builder.create<CallOp>(
-        builder.getUnknownLoc(), cpuConvFuncOp,
-        ValueRange{verifierFilterHostAllocOp, verifierInputHostAllocOp,
-                   verifierOutputHostAllocOp});
-    block->push_back(cpuConvCallOp);
-  }
-
-  mlir::Value verifierResults;
-  switch (convOpType) {
-  case miopen::ConvOpType::Fwd:
-    verifierResults = verifierOutputHostAllocOp;
-    break;
-  case miopen::ConvOpType::BwdData:
-    verifierResults = verifierInputHostAllocOp;
-    break;
-  case miopen::ConvOpType::BwdWeight:
-    verifierResults = verifierFilterHostAllocOp;
-    break;
-  }
-
-  // Convert CPU results
-  mlir::Value verifierConvertedResults;
-  if (dataType == builder.getF32Type()) {
-    verifierConvertedResults = verifierResults;
-  } else {
-    verifierConvertedResults = getConvertedCpuResults(
-        module, builder, block, verifierResults, gpuOriginalResultType);
-  }
-
-  mlir::FuncOp verifyFuncOp;
-  switch (convOpType) {
-  case miopen::ConvOpType::Fwd:
-    verifyFuncOp =
-        createVerifyFuncOp(module, builder, outputDimension,
-                           verifierConvertedResults, outputHostAllocOp);
-    break;
-  case miopen::ConvOpType::BwdData:
-    verifyFuncOp =
-        createVerifyFuncOp(module, builder, inputDimension,
-                           verifierConvertedResults, inputHostAllocOp);
-    break;
-  case miopen::ConvOpType::BwdWeight:
-    verifyFuncOp =
-        createVerifyFuncOp(module, builder, filterDimension,
-                           verifierConvertedResults, filterHostAllocOp);
-    break;
-  }
-
-  // Compare the results
-  auto verifyCallOp = builder.create<CallOp>(
-      builder.getUnknownLoc(), verifyFuncOp,
-      ValueRange{verifierConvertedResults, gpuOriginalResults});
-  block->push_back(verifyCallOp);
-
-  // Emit CPU dealloc.
-  if (dataType != builder.getF32Type()) {
-    auto verifierResultsDeallocOp = builder.create<memref::DeallocOp>(
-        builder.getUnknownLoc(), verifierConvertedResults);
-    block->push_back(verifierResultsDeallocOp);
-
-    auto verifierFilterHostDeallocOp = builder.create<memref::DeallocOp>(
-        builder.getUnknownLoc(), verifierFilterHostAllocOp);
-    auto verifierInputHostDeallocOp = builder.create<memref::DeallocOp>(
-        builder.getUnknownLoc(), verifierInputHostAllocOp);
-    auto verifierOutputHostDeallocOp = builder.create<memref::DeallocOp>(
-        builder.getUnknownLoc(), verifierOutputHostAllocOp);
-    block->push_back(verifierFilterHostDeallocOp);
-    block->push_back(verifierInputHostDeallocOp);
-    block->push_back(verifierOutputHostDeallocOp);
-  }
-
-  auto filterHostDeallocOp =
-      builder.create<memref::DeallocOp>(builder.getUnknownLoc(), filterHostAllocOp);
-  auto inputHostDeallocOp =
-      builder.create<memref::DeallocOp>(builder.getUnknownLoc(), inputHostAllocOp);
-  auto outputHostDeallocOp =
-      builder.create<memref::DeallocOp>(builder.getUnknownLoc(), outputHostAllocOp);
-  block->push_back(filterHostDeallocOp);
-  block->push_back(inputHostDeallocOp);
-  block->push_back(outputHostDeallocOp);
-
-  auto returnOp =
-      builder.create<ReturnOp>(builder.getUnknownLoc(), ValueRange{});
-  block->push_back(returnOp);
-
-  return success();
-}
-
-static LogicalResult populateCpuConvolutionLogic(
-    ModuleOp &module, OpBuilder &builder, MLIRContext &context,
-    const mlir::Conv2dGenerator::Config &genConfig, mlir::Type dataType) {
-
-  auto filterDimension = genConfig.filterDimension;
-  auto inputDimension = genConfig.inputDimension;
-  auto outputDimension = genConfig.outputDimension;
-  auto convOpType = genConfig.operation;
-
-  // Construct main function.
-  auto func = FuncOp::create(builder.getUnknownLoc(), "main",
-                             builder.getFunctionType({}, {}));
-  module.push_back(func);
-
-  // Construct a new Block.
-  Block *block = func.addEntryBlock();
-
-  // CPU tensors of dataType
-  auto filterMemRefType = MemRefType::get(
-      ArrayRef<int64_t>(filterDimension.begin(), filterDimension.end()),
-      dataType);
-  auto inputMemRefType = MemRefType::get(
-      ArrayRef<int64_t>(inputDimension.begin(), inputDimension.end()),
-      dataType);
-  auto outputMemRefType = MemRefType::get(
-      ArrayRef<int64_t>(outputDimension.begin(), outputDimension.end()),
-      dataType);
-
-  auto int16Type = builder.getIntegerType(16);
-  auto int32Type = builder.getIntegerType(32);
-
-  auto fiveDimUnknownSizeMemRefType =
-      MemRefType::get({-1, -1, -1, -1, -1}, dataType);
-
-  // Emit CPU memset function calls.
-  std::string memsetFuncName = getMemsetFuncName(builder, dataType);
-
-  auto mcpuMemset5DFuncOp = makeFuncDecl(
-      builder, memsetFuncName,
-      {fiveDimUnknownSizeMemRefType, int16Type, int16Type, int32Type}, {});
-  module.push_back(mcpuMemset5DFuncOp);
-
-  mlir::Value filterMemsetMinValue, inputMemsetMinValue, outputMemsetMinValue;
-  mlir::Value filterMemsetMaxValue, inputMemsetMaxValue, outputMemsetMaxValue;
-  arith::ConstantIntOp seedConstantIntOp;
-
-  generateTensorInitValues(builder, block, mcpuMemset5DFuncOp,
-                           filterMemsetMinValue, filterMemsetMaxValue,
-                           inputMemsetMinValue, inputMemsetMaxValue,
-                           outputMemsetMinValue, outputMemsetMaxValue,
-                           seedConstantIntOp, convOpType);
-
-  // Emit CPU alloc and populate initial values.
-  auto cpuFilterAllocOp = allocAndInitializeTensor(
-      builder, block, dataType, mcpuMemset5DFuncOp, filterMemRefType,
-      filterMemsetMinValue, filterMemsetMaxValue, seedConstantIntOp);
-
-  auto cpuInputAllocOp = allocAndInitializeTensor(
-      builder, block, dataType, mcpuMemset5DFuncOp, inputMemRefType,
-      inputMemsetMinValue, inputMemsetMaxValue, seedConstantIntOp);
-
-  auto cpuOutputAllocOp = allocAndInitializeTensor(
-      builder, block, dataType, mcpuMemset5DFuncOp, outputMemRefType,
-      outputMemsetMinValue, outputMemsetMaxValue, seedConstantIntOp);
-
-  auto floatType = builder.getF32Type();
-  auto fiveDimUnknownSizeFloatType =
-      MemRefType::get({-1, -1, -1, -1, -1}, floatType);
-
-  // Convert CPU tensors of f16 or bf16 to f32
-  auto cpuFilterHostAllocOp = cpuFilterAllocOp;
-  auto cpuInputHostAllocOp = cpuInputAllocOp;
-  auto cpuOutputHostAllocOp = cpuOutputAllocOp;
-
-  mlir::FuncOp mcpuMemCopy5DFuncOp;
-  if (dataType != builder.getF32Type()) {
-    // CPU bf16->f32 conversion function
-    mcpuMemCopy5DFuncOp = makeFuncDecl(
-        builder, "mcpuMem5DBF16ConvertFloat",
-        {fiveDimUnknownSizeMemRefType, fiveDimUnknownSizeFloatType}, {});
-    if (dataType == builder.getIntegerType(16))
-      module.push_back(mcpuMemCopy5DFuncOp);
-
-    // Emit CPU alloc and conversion function calls
-    cpuFilterHostAllocOp =
-        allocAndCopyTensor(module, builder, block, mcpuMemCopy5DFuncOp,
-                           cpuFilterAllocOp, filterDimension);
-    cpuInputHostAllocOp =
-        allocAndCopyTensor(module, builder, block, mcpuMemCopy5DFuncOp,
-                           cpuInputAllocOp, inputDimension);
-    cpuOutputHostAllocOp =
-        allocAndCopyTensor(module, builder, block, mcpuMemCopy5DFuncOp,
-                           cpuOutputAllocOp, outputDimension);
-  }
-
-  //
-  auto filterMemRefFloatType = MemRefType::get(
-      ArrayRef<int64_t>(filterDimension.begin(), filterDimension.end()),
-      floatType);
-  auto inputMemRefFloatType = MemRefType::get(
-      ArrayRef<int64_t>(inputDimension.begin(), inputDimension.end()),
-      floatType);
-  auto outputMemRefFloatType = MemRefType::get(
-      ArrayRef<int64_t>(outputDimension.begin(), outputDimension.end()),
-      floatType);
-
-  // Populate host validation logic
-  auto cpuConvFuncOp = createCPUConvolution(module, builder, genConfig);
-
-  // Emit conv2d_host function call.
-  auto cpuConvCallOp = builder.create<CallOp>(
-      builder.getUnknownLoc(), cpuConvFuncOp,
-      ValueRange{cpuFilterHostAllocOp, cpuInputHostAllocOp,
-                 cpuOutputHostAllocOp});
-  block->push_back(cpuConvCallOp);
-
-  auto cpuResults = cpuOutputHostAllocOp;
-  mlir::MemRefType dataTypeMemRefType, floatMemRefType;
-  switch (convOpType) {
-  case miopen::ConvOpType::Fwd:
-    cpuResults = cpuOutputHostAllocOp;
-    floatMemRefType = outputMemRefFloatType;
-    dataTypeMemRefType = MemRefType::get(
-        ArrayRef<int64_t>(outputDimension.begin(), outputDimension.end()),
-        dataType);
-    break;
-  case miopen::ConvOpType::BwdData:
-    cpuResults = cpuInputHostAllocOp;
-    floatMemRefType = inputMemRefFloatType;
-    dataTypeMemRefType = MemRefType::get(
-        ArrayRef<int64_t>(inputDimension.begin(), inputDimension.end()),
-        dataType);
-    break;
-  case miopen::ConvOpType::BwdWeight:
-    cpuResults = cpuFilterHostAllocOp;
-    floatMemRefType = filterMemRefFloatType;
-    dataTypeMemRefType = MemRefType::get(
-        ArrayRef<int64_t>(filterDimension.begin(), filterDimension.end()),
-        dataType);
-    break;
-  }
-
-  // mlir::Value cpuConvertedResults;
-  auto cpuConvertedResults = cpuResults;
-  if (dataType != builder.getF32Type())
-    // Convert Cpu results of f32 to desired dataType
-    cpuConvertedResults = getConvertedCpuResults(
-        module, builder, block, cpuResults, dataTypeMemRefType);
-
-  // Convert CPU results to f32 for printing
-  auto printAllocOp = cpuConvertedResults;
-
-  if (dataType != builder.getF32Type()) {
-    auto allocOp =
-        builder.create<memref::AllocOp>(builder.getUnknownLoc(), floatMemRefType);
-    block->push_back(allocOp);
-    printAllocOp = allocOp;
-
-    if (dataType == builder.getIntegerType(16)) { // bf16 only
-
-      auto printUnkownSizeMemRefCastOp = builder.create<memref::CastOp>(
-          builder.getUnknownLoc(), printAllocOp, fiveDimUnknownSizeFloatType);
-      block->push_back(printUnkownSizeMemRefCastOp);
-
-      auto dataTypeMemRefCastOp = builder.create<memref::CastOp>(
-          builder.getUnknownLoc(), cpuConvertedResults,
-          fiveDimUnknownSizeMemRefType);
-      block->push_back(dataTypeMemRefCastOp);
-
-      auto printMemConvertCallOp = builder.create<CallOp>(
-          builder.getUnknownLoc(), mcpuMemCopy5DFuncOp,
-          ValueRange{dataTypeMemRefCastOp, printUnkownSizeMemRefCastOp});
-      block->push_back(printMemConvertCallOp);
-
-    } else { // f16
-      // Emit type conversion routine to convert every element to f32.
-      auto convertResultFuncOp = createConvertTensor(
-          module, builder, dataTypeMemRefType, floatMemRefType);
-      auto convertResultCallOp =
-          builder.create<CallOp>(builder.getUnknownLoc(), convertResultFuncOp,
-                                 ValueRange{cpuConvertedResults, printAllocOp});
-      block->push_back(convertResultCallOp);
-    }
-  }
-
-  // Emit print function call.
-  StringRef printMemRefFuncName = "print_memref_f32";
-  auto unrankedMemRefType = UnrankedMemRefType::get(builder.getF32Type(), 0);
-  auto printMemRefCastOp = builder.create<memref::CastOp>(
-      builder.getUnknownLoc(), printAllocOp, unrankedMemRefType);
-  auto printMemRefFuncOp =
-      makeFuncDecl(builder, printMemRefFuncName, {unrankedMemRefType}, {});
-  auto printMemRefCallOp =
-      builder.create<CallOp>(builder.getUnknownLoc(), printMemRefFuncOp,
-                             ValueRange{printMemRefCastOp});
-  module.push_back(printMemRefFuncOp);
-  block->push_back(printMemRefCastOp);
-  block->push_back(printMemRefCallOp);
-
-  // Emit CPU dealloc.
-  auto filterDeallocOp =
-      builder.create<memref::DeallocOp>(builder.getUnknownLoc(), cpuFilterAllocOp);
-  auto inputDeallocOp =
-      builder.create<memref::DeallocOp>(builder.getUnknownLoc(), cpuInputAllocOp);
-  auto outputDeallocOp =
-      builder.create<memref::DeallocOp>(builder.getUnknownLoc(), cpuOutputAllocOp);
-  block->push_back(filterDeallocOp);
-  block->push_back(inputDeallocOp);
-  block->push_back(outputDeallocOp);
-
-  if (dataType != builder.getF32Type()) {
-    auto filterHostDeallocOp = builder.create<memref::DeallocOp>(
-        builder.getUnknownLoc(), cpuFilterHostAllocOp);
-    auto inputHostDeallocOp =
-        builder.create<memref::DeallocOp>(builder.getUnknownLoc(), cpuInputHostAllocOp);
-    auto outputHostDeallocOp = builder.create<memref::DeallocOp>(
-        builder.getUnknownLoc(), cpuOutputHostAllocOp);
-    block->push_back(filterHostDeallocOp);
-    block->push_back(inputHostDeallocOp);
-    block->push_back(outputHostDeallocOp);
-
-    auto cpuResultsDeallocOp =
-        builder.create<memref::DeallocOp>(builder.getUnknownLoc(), cpuConvertedResults);
-    block->push_back(cpuResultsDeallocOp);
-
-    auto printDeallocOp =
-        builder.create<memref::DeallocOp>(builder.getUnknownLoc(), printAllocOp);
-    block->push_back(printDeallocOp);
-  }
-
-  auto returnOp =
-      builder.create<ReturnOp>(builder.getUnknownLoc(), ValueRange{});
-  block->push_back(returnOp);
-
-  return success();
-}
-
-static LogicalResult populateKernelLaunchLogic(
-    ModuleOp &module, OpBuilder &builder, MLIRContext &context,
-    const SmallVector<std::string, 4> &kernels, const std::string entryPoint) {
-  // Check if populate entry point exist.
-  FuncOp theFunc;
-  auto walkResult = module.walk([&](FuncOp funcOp) -> WalkResult {
-    if (funcOp.getName() == entryPoint) {
-      theFunc = funcOp;
-      return WalkResult::interrupt();
-    }
-    return WalkResult::advance();
-  });
-
-  if (!walkResult.wasInterrupted()) {
-    // do not fail for now. silent exit.
-    // return failure();
-    return success();
-  }
-
-  std::unordered_map<std::string, gpu::GPUFuncOp> gpuKernelMap;
-  // Check if kernel to be launched exist.
-  module.walk([&](gpu::GPUModuleOp gpuModule) -> WalkResult {
-    module.walk([&](gpu::GPUFuncOp gpuFunc) -> WalkResult {
-      auto fi = std::find(kernels.begin(), kernels.end(), gpuFunc.getName());
-      if (fi != kernels.end()) {
-        gpuKernelMap.emplace(*fi, gpuFunc);
-      }
-      return WalkResult::advance();
-    });
-    return WalkResult::advance();
-  });
-
-  if (gpuKernelMap.size() != kernels.size()) {
-    // do not fail for now. silent exit.
-    // return failure();
-    return success();
-  }
-
-  Block *block = &(theFunc.getBody().front());
-  block->clear();
-
-  auto genLaunchCode = [&builder, &theFunc, &block](gpu::GPUFuncOp theGpuFunc) {
-    auto blockSizeAttr = theGpuFunc->getAttr("block_size")
-                             .template dyn_cast<IntegerAttr>()
-                             .getInt();
-    auto gridSizeAttr = theGpuFunc->getAttr("grid_size")
-                            .template dyn_cast<IntegerAttr>()
-                            .getInt();
-    auto cstOne = builder.create<arith::ConstantIndexOp>(builder.getUnknownLoc(), 1);
-    auto cstBlockSize =
-        builder.create<arith::ConstantIndexOp>(builder.getUnknownLoc(), blockSizeAttr);
-    auto cstGridSize =
-        builder.create<arith::ConstantIndexOp>(builder.getUnknownLoc(), gridSizeAttr);
-    block->push_back(cstOne);
-    block->push_back(cstBlockSize);
-    block->push_back(cstGridSize);
-
-    auto gpuLaunchFuncOp = builder.create<gpu::LaunchFuncOp>(
-        builder.getUnknownLoc(), theGpuFunc,
-        gpu::KernelDim3{cstGridSize, cstOne, cstOne},
-        gpu::KernelDim3{cstBlockSize, cstOne, cstOne},
-        nullptr,
-        ValueRange{theFunc.getArgument(0), theFunc.getArgument(1),
-                   theFunc.getArgument(2)});
-    gpuLaunchFuncOp->setAttr(
-        "operand_segment_sizes",
-        builder.getI32VectorAttr({static_cast<int32_t>(0),    // sync
-                                  static_cast<int32_t>(1),    // gridX
-                                  static_cast<int32_t>(1),    // gridY
-                                  static_cast<int32_t>(1),    // gridZ
-                                  static_cast<int32_t>(1),    // blockX
-                                  static_cast<int32_t>(1),    // blockY
-                                  static_cast<int32_t>(1),    // blockZ
-                                  static_cast<int32_t>(0),    // dynamicSharedMemorySize
-                                  static_cast<int32_t>(3)})); // arg count
-
-    block->push_back(gpuLaunchFuncOp);
-  };
-
-  for (auto gpuKernel : kernels) {
-    genLaunchCode(gpuKernelMap[gpuKernel]);
-  }
-
-  auto returnOp = builder.create<ReturnOp>(builder.getUnknownLoc());
-  block->push_back(returnOp);
-
-  return success();
-}
-
-=======
->>>>>>> 3e1f546c
 static void populateTuningPipeline(PassManager &pm,
                                    const std::string &perfConfig) {
   pm.addPass(mlir::miopen::createAffixTuningParametersPass(blockSize, gridSize,
@@ -2393,104 +196,7 @@
     llvm::errs() << "Parse host harness " << inputFilename << " failed.\n";
     exit(1);
   }
-<<<<<<< HEAD
-
-  const auto &genConfig = conv2dGenerator.getConfig();
-
-  SmallVector<std::string, 4> kernels;
-
-  // Populate the module.
-  if (!populateCpuConvolution.getValue()) {
-    if (genConfig.kernelId < 0) {
-      // generate all sub-kernels, and get corresponding gemmId
-      int kernelCount = conv2dGenerator.getKernelCount();
-      auto knSize = genConfig.kernelName.size();
-      std::string kernelBaseName = genConfig.kernelName.substr(0, knSize - 1);
-      for (int i = 0; i < kernelCount; ++i) {
-        std::string kName = kernelBaseName + std::to_string(i);
-        conv2dGenerator.setKernelName(kName);
-        if (failed(conv2dGenerator.genConvModule(module, i))) {
-          llvm::errs() << "Module population failed.\n";
-          exit(1);
-        }
-        kernels.push_back(kName);
-      }
-    } else {
-      // generate a specific kernel (kernel_id >= 0)
-      if (failed(conv2dGenerator.genConvModule(module))) {
-        llvm::errs() << "Module population failed.\n";
-        exit(1);
-      }
-      kernels.push_back(genConfig.kernelName);
-    }
-  }
-
-  // Determine data type.
-  mlir::Type dataType = conv2dGenerator.getDataType(builder);
-
-  // populate host harness and host validation.
-  if (populateValidation.getValue()) {
-    if (failed(populateValidationLogic(module, builder, context, genConfig,
-                                       dataType))) {
-      llvm::errs() << "Host validation populated failed.\n";
-      exit(1);
-    }
-  }
-
-  // Populate the module for gpu validation.
-  SmallVector<std::string, 4> kernels_v;
-  if (populateValidationWithGPU.getValue() &&
-      (genConfig.xdlops || dataType != builder.getF32Type())) {
-    // use non-xdlops kernels to verify xdlops kernels
-    if (genConfig.xdlops)
-      conv2dGenerator.flipXdlops();
-    // use f32 data type to verify non-f32 or xdlops f32 kernels
-    conv2dGenerator.setDataType("f32");
-
-    if (genConfig.kernelId < 0) {
-      // generate all sub-kernels, and get corresponding gemmId
-      int kernelCount = conv2dGenerator.getKernelCount();
-      if (kernelCount > 1000) {
-        llvm::errs() << "Populating gpu kernels for validation failed.\n";
-        exit(1);
-      }
-
-      auto knSize = genConfig.kernelName.size();
-      std::string kernelBaseName = genConfig.kernelName.substr(0, knSize - 1);
-      for (int i = 0; i < kernelCount; ++i) {
-        std::string kName = kernelBaseName + std::to_string(1000 + i);
-        conv2dGenerator.setKernelName(kName);
-        if (failed(conv2dGenerator.genConvModule(module, i,
-                                                 /*ignoreTuning=*/true))) {
-          llvm::errs() << "Module population failed.\n";
-          exit(1);
-        }
-        kernels_v.push_back(kName);
-      }
-    } else {
-      // generate a specific kernel (kernel_id >= 0)
-      std::string kName = genConfig.kernelName + std::to_string(1000);
-      conv2dGenerator.setKernelName(kName);
-      if (failed(conv2dGenerator.genConvModule(module, /*kernel_id=*/-1,
-                                               /*ignoreTuning=*/true))) {
-        llvm::errs() << "Module population failed.\n";
-        exit(1);
-      }
-      kernels_v.push_back(kName);
-    }
-  }
-
-  // populate CPU convolution and print the results.
-  if (populateCpuConvolution.getValue()) {
-    if (failed(populateCpuConvolutionLogic(module, builder, context, genConfig,
-                                           dataType))) {
-      llvm::errs() << "Cpu Convolution populated failed.\n";
-      exit(1);
-    }
-  }
-=======
   module = moduleRef.get();
->>>>>>> 3e1f546c
 
   // Run MLIR passes with passed in tuning parameters
   if (failed(runMLIRPasses(module, passPipeline, perfConfig.getValue()))) {
